package build.buildfarm.common.config;

import com.google.common.base.Strings;
import java.nio.file.Path;
import javax.naming.ConfigurationException;
import lombok.Data;

@Data
public class Cas {
  public enum TYPE {
    FILESYSTEM,
    GRPC,
    MEMORY,
    FUSE
  }

  private TYPE type = TYPE.FILESYSTEM;

  // MEMORY/FILESYSTEM
  private String path = "cache";
  private int hexBucketLevels = 0;
  private long maxSizeBytes = 0;
  private boolean fileDirectoriesIndexInMemory = false;
  private boolean skipLoad = false;

  // if creating a hardlink fails, copy the file instead
  private boolean execRootCopyFallback = false;

  // GRPC
  private String target;

<<<<<<< HEAD
=======
  // Metrics
  private boolean publishTtlMetric = false;

  /*
  Automatically set disk space to 90% of available space on the worker volume.
  User configured value in .yaml will always take presedence.
   */
  public long getMaxSizeBytes() {
    if (maxSizeBytes == 0) {
      try {
        maxSizeBytes =
            (long)
                (new File(BuildfarmConfigs.getInstance().getWorker().getRoot()).getTotalSpace()
                    * 0.9);
      } catch (Exception e) {
        maxSizeBytes = DEFAULT_CAS_SIZE;
      }
    }
    return maxSizeBytes;
  }

>>>>>>> 240b2614
  public Path getValidPath(Path root) throws ConfigurationException {
    if (Strings.isNullOrEmpty(path)) {
      throw new ConfigurationException("Cas cache directory value in config missing");
    }
    return root.resolve(path);
  }
}<|MERGE_RESOLUTION|>--- conflicted
+++ resolved
@@ -29,30 +29,9 @@
   // GRPC
   private String target;
 
-<<<<<<< HEAD
-=======
   // Metrics
   private boolean publishTtlMetric = false;
-
-  /*
-  Automatically set disk space to 90% of available space on the worker volume.
-  User configured value in .yaml will always take presedence.
-   */
-  public long getMaxSizeBytes() {
-    if (maxSizeBytes == 0) {
-      try {
-        maxSizeBytes =
-            (long)
-                (new File(BuildfarmConfigs.getInstance().getWorker().getRoot()).getTotalSpace()
-                    * 0.9);
-      } catch (Exception e) {
-        maxSizeBytes = DEFAULT_CAS_SIZE;
-      }
-    }
-    return maxSizeBytes;
-  }
-
->>>>>>> 240b2614
+  
   public Path getValidPath(Path root) throws ConfigurationException {
     if (Strings.isNullOrEmpty(path)) {
       throw new ConfigurationException("Cas cache directory value in config missing");
