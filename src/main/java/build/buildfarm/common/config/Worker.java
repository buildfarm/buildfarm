--- conflicted
+++ resolved
@@ -37,55 +37,8 @@
   private boolean allowBringYourOwnContainer = false;
   private boolean errorOperationRemainingResources = false;
   private ExecutionPolicy[] executionPolicies = {};
-<<<<<<< HEAD
-  // These limited resources are specific to the individual worker.
+  private SandboxSettings sandboxSettings = new SandboxSettings();
   private List<LimitedResource> resources = new ArrayList<>();
-
-  public String getPublicName() {
-    // use environment override (useful for containerized deployment)
-    if (!Strings.isNullOrEmpty(System.getenv("INSTANCE_NAME"))) {
-      return System.getenv("INSTANCE_NAME");
-    }
-
-    // use configured value
-    if (!Strings.isNullOrEmpty(publicName)) {
-      return publicName;
-    }
-
-    // derive a value
-    try {
-      return InetAddress.getLocalHost().getHostAddress() + ":" + port;
-    } catch (Exception e) {
-      log.severe("publicName could not be derived:" + e);
-      return publicName;
-    }
-  }
-
-  public int getExecuteStageWidth() {
-    // use environment override (useful for containerized deployment)
-    if (!Strings.isNullOrEmpty(System.getenv("EXECUTION_STAGE_WIDTH"))) {
-      return Integer.parseInt(System.getenv("EXECUTION_STAGE_WIDTH"));
-    }
-
-    // use configured value
-    if (executeStageWidth > 0) {
-      return executeStageWidth;
-    }
-
-    // derive a value
-    return Math.max(1, Runtime.getRuntime().availableProcessors() - executeStageWidthOffset);
-  }
-
-  public int getInputFetchStageWidth() {
-    if (inputFetchStageWidth > 0) {
-      return inputFetchStageWidth;
-    } else {
-      return Math.max(1, getExecuteStageWidth() / 5);
-    }
-  }
-=======
-  private SandboxSettings sandboxSettings = new SandboxSettings();
->>>>>>> cb3c2848
 
   public ExecutionPolicy[] getExecutionPolicies() {
     if (executionPolicies != null) {
