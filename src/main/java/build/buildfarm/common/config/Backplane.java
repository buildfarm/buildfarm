--- conflicted
+++ resolved
@@ -2,10 +2,7 @@
 
 import java.util.ArrayList;
 import java.util.List;
-<<<<<<< HEAD
-=======
 import lombok.AccessLevel;
->>>>>>> edf2211c
 import lombok.Data;
 import lombok.Getter;
 
@@ -58,9 +55,6 @@
   private long priorityPollIntervalMillis = 100;
 
   // These limited resources are shared across all workers.
-<<<<<<< HEAD
-=======
   // An example would be a limited number of seats to a license server.
->>>>>>> edf2211c
   private List<LimitedResource> resources = new ArrayList<>();
 }