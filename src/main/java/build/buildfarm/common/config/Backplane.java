--- conflicted
+++ resolved
@@ -74,15 +74,6 @@
   private long priorityPollIntervalMillis = 100;
 
   /**
-<<<<<<< HEAD
-   * Look in several prioritized ways to get a Redis username:
-   *
-   * <ol>
-   *   <li>the password in the Redis URI (wherever that came from)
-   *   <li>The `redisUsername` from config YAML
-   * </ol>
-   *
-=======
    * This function is used to print the URI in logs.
    *
    * @return The redis URI but the password will be hidden, or <c>null</c> if unset.
@@ -107,7 +98,13 @@
   }
 
   /**
->>>>>>> 7cd6bc15
+   * Look in several prioritized ways to get a Redis username:
+   *
+   * <ol>
+   *   <li>the password in the Redis URI (wherever that came from)
+   *   <li>The `redisUsername` from config YAML
+   * </ol>
+   *
    * @return The redis username, or <c>null</c> if unset.
    */
   public @Nullable String getRedisUsername() {
