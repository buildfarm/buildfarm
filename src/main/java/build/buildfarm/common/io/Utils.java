--- conflicted
+++ resolved
@@ -478,22 +478,6 @@
     return fileSystem.getUserPrincipalLookupService().lookupPrincipalByName(userName);
   }
 
-<<<<<<< HEAD
-  public static void unTar(TarArchiveInputStream tis, File destFile) throws IOException {
-    TarArchiveEntry tarEntry;
-    while ((tarEntry = tis.getNextTarEntry()) != null) {
-      if (tarEntry.isDirectory()) {
-        if (!destFile.exists()) {
-          destFile.mkdirs();
-        }
-      } else {
-        FileOutputStream fos = new FileOutputStream(destFile);
-        IOUtils.copy(tis, fos);
-        fos.close();
-      }
-    }
-    tis.close();
-  }
 
   public static List<Path> getSymbolicLinkReferences(Path dir) {
     List<Path> paths = new ArrayList<>();
@@ -516,7 +500,8 @@
     }
 
     return paths;
-=======
+}
+
   /**
    * @brief Use a tar archive stream to extract all of its files to a destination path.
    * @details This utility function is useful for extracting files from a docker container. When an
@@ -538,6 +523,5 @@
         }
       }
     }
->>>>>>> 280a1889
   }
 }