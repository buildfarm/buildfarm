// Copyright 2017 The Bazel Authors. All rights reserved.
//
// Licensed under the Apache License, Version 2.0 (the "License");
// you may not use this file except in compliance with the License.
// You may obtain a copy of the License at
//
//    http://www.apache.org/licenses/LICENSE-2.0
//
// Unless required by applicable law or agreed to in writing, software
// distributed under the License is distributed on an "AS IS" BASIS,
// WITHOUT WARRANTIES OR CONDITIONS OF ANY KIND, either express or implied.
// See the License for the specific language governing permissions and
// limitations under the License.

package build.buildfarm.backplane;

import build.bazel.remote.execution.v2.ActionResult;
import build.bazel.remote.execution.v2.Digest;
import build.bazel.remote.execution.v2.ExecutionStage;
import build.bazel.remote.execution.v2.Platform;
import build.bazel.remote.execution.v2.RequestMetadata;
import build.buildfarm.common.CasIndexResults;
import build.buildfarm.common.DigestUtil.ActionKey;
import build.buildfarm.common.Watcher;
import build.buildfarm.common.function.InterruptingRunnable;
import build.buildfarm.instance.Instance;
import build.buildfarm.operations.EnrichedOperation;
import build.buildfarm.operations.FindOperationsResults;
import build.buildfarm.v1test.BackplaneStatus;
import build.buildfarm.v1test.DispatchedOperation;
import build.buildfarm.v1test.ExecuteEntry;
import build.buildfarm.v1test.GetClientStartTimeRequest;
import build.buildfarm.v1test.GetClientStartTimeResult;
import build.buildfarm.v1test.QueueEntry;
import build.buildfarm.v1test.ShardWorker;
import com.google.common.collect.ImmutableList;
import com.google.common.util.concurrent.ListenableFuture;
import com.google.longrunning.Operation;
import java.io.IOException;
import java.util.List;
import java.util.Map;
import java.util.Set;
import net.jcip.annotations.ThreadSafe;

@ThreadSafe
public interface Backplane {
  final class ActionCacheScanResult {
    public final String token;
    public final Iterable<Map.Entry<ActionKey, ActionResult>> entries;

    public ActionCacheScanResult(
        String token, Iterable<Map.Entry<ActionKey, ActionResult>> entries) {
      this.token = token;
      this.entries = entries;
    }
  }

  /**
   * Register a runnable for when the backplane cannot guarantee watch deliveries. This runnable may
   * throw InterruptedException
   *
   * <p>onSubscribe is called via the subscription thread, and is not called when operations are not
   * listened to
   */
  void setOnUnsubscribe(InterruptingRunnable onUnsubscribe);

  /** Start the backplane's operation */
  void start(String publicClientName) throws IOException;

  /** Stop the backplane's operation */
  void stop() throws InterruptedException;

  /** Indicates whether the backplane has been stopped */
  boolean isStopped();

  /** Adds a worker to the set of active workers. */
  void addWorker(ShardWorker shardWorker) throws IOException;

  /**
   * Removes a worker's name from the set of active workers.
   *
   * <p>Return true if the worker was removed, and false if it was not a member of the set.
   */
  boolean removeWorker(String workerName, String reason) throws IOException;

  CasIndexResults reindexCas() throws IOException;

  void deregisterWorker(String hostName) throws IOException;

  FindOperationsResults findEnrichedOperations(Instance instance, String filterPredicate)
      throws IOException;

  EnrichedOperation findEnrichedOperation(Instance instance, String operationId) throws IOException;

  List<Operation> findOperations(String filterPredicate) throws IOException;

  Set<String> findOperationsByInvocationId(String invocationId) throws IOException;

  Iterable<Map.Entry<String, String>> getOperations(Set<String> operationIds) throws IOException;

  /** Returns a map of the worker name and its start time for given workers. */
  Map<String, Long> getWorkersStartTimeInEpochSecs(Set<String> workerNames) throws IOException;

  /** Returns the insert time epoch in seconds for the digest. */
  long getDigestInsertTime(Digest blobDigest) throws IOException;

  /** Returns a set of the names of all active storage workers. */
  Set<String> getStorageWorkers() throws IOException;

  /**
   * The AC stores full ActionResult objects in a hash map where the key is the digest of the action
   * result and the value is the actual ActionResult object.
   *
   * <p>Retrieves and returns an action result from the hash map.
   */
  ActionResult getActionResult(ActionKey actionKey) throws IOException;

  /**
   * The AC stores full ActionResult objects in a hash map where the key is the digest of the action
   * result and the value is the actual ActionResult object.
   *
   * <p>Remove an action result from the hash map.
   */
  void removeActionResult(ActionKey actionKey) throws IOException;

  /** Bulk remove action results */
  void removeActionResults(Iterable<ActionKey> actionKeys) throws IOException;

  /**
   * Identify an action that should not be executed, and respond to all requests it matches with
   * failover-compatible responses.
   */
  void blacklistAction(String actionId) throws IOException;

  /**
   * The AC stores full ActionResult objects in a hash map where the key is the digest of the action
   * result and the value is the actual ActionResult object.
   *
   * <p>Stores an action result in the hash map.
   */
  void putActionResult(ActionKey actionKey, ActionResult actionResult) throws IOException;

  /**
   * The CAS is represented as a map where the key is the digest of the blob that is being stored
   * and the value is a set of the names of the workers where that blob is stored.
   *
   * <p>Adds the name of a worker to the set of workers that store a blob.
   */
  void addBlobLocation(Digest blobDigest, String workerName) throws IOException;

  /** Remove or add workers to a blob's location set as requested */
  void adjustBlobLocations(Digest blobDigest, Set<String> addWorkers, Set<String> removeWorkers)
      throws IOException;

  /**
   * The CAS is represented as a map where the key is the digest of the blob that is being stored
   * and the value is a set of the names of the workers where that blob is stored.
   *
   * <p>Adds the name of a worker to the set of workers that store multiple blobs.
   */
  void addBlobsLocation(Iterable<Digest> blobDigest, String workerName) throws IOException;

  /**
   * The CAS is represented as a map where the key is the digest of the blob that is being stored
   * and the value is a set of the names of the workers where that blob is stored.
   *
   * <p>Removes the name of a worker from the set of workers that store a blob.
   */
  void removeBlobLocation(Digest blobDigest, String workerName) throws IOException;

  /**
   * The CAS is represented as a map where the key is the digest of the blob that is being stored
   * and the value is a set of the names of the workers where that blob is stored.
   *
   * <p>Removes the name of a worker from the set of workers that store multiple blobs.
   */
  void removeBlobsLocation(Iterable<Digest> blobDigests, String workerName) throws IOException;

  /**
   * The CAS is represented as a map where the key is the digest of the blob that is being stored
   * and the value is a set of the names of the workers where that blob is stored.
   *
   * <p>Returns a random worker from the set of workers that store a blob.
   */
  String getBlobLocation(Digest blobDigest) throws IOException;

  /**
   * The CAS is represented as a map where the key is the digest of the blob that is being stored
   * and the value is a set of the names of the workers where that blob is stored.
   *
   * <p>Returns the set of the names of all workers that store a blob.
   */
  Set<String> getBlobLocationSet(Digest blobDigest) throws IOException;

  Map<Digest, Set<String>> getBlobDigestsWorkers(Iterable<Digest> blobDigests) throws IOException;

  /**
   * Operations are stored in a hash map where the key is the name of the operation and the value is
   * the actual Operation object.
   *
   * <p>Retrieves and returns an operation from the hash map.
   */
  Operation getOperation(String operationName) throws IOException;

  /**
   * Operations are stored in a hash map where the key is the name of the operation and the value is
   * the actual Operation object.
   *
   * <p>Stores an operation in the hash map.
   */
  boolean putOperation(Operation operation, ExecutionStage.Value stage) throws IOException;

  ExecuteEntry deprequeueOperation() throws IOException, InterruptedException;

  /**
   * The state of operations is tracked in a series of lists representing the order in which the
   * work is to be processed (queued, dispatched, and completed).
   *
   * <p>Moves an operation from the list of queued operations to the list of dispatched operations.
   */
  QueueEntry dispatchOperation(List<Platform.Property> provisions)
      throws IOException, InterruptedException;

  /**
   * Pushes an operation onto the head of the list of queued operations after a rejection which does
   * not require revalidation
   */
  void rejectOperation(QueueEntry queueEntry) throws IOException;

  /**
   * Updates the backplane to indicate that the operation is being queued and should not be
   * considered immediately lost
   */
  void queueing(String operationName) throws IOException;

  /**
   * The state of operations is tracked in a series of lists representing the order in which the
   * work is to be processed (queued, dispatched, and completed).
   *
   * <p>Updates a dispatchedOperation requeue_at and returns whether the operation is still valid.
   */
  boolean pollOperation(QueueEntry queueEntry, ExecutionStage.Value stage, long requeueAt)
      throws IOException;

  /** Complete an operation */
  void completeOperation(String operationName) throws IOException;

  /** Delete an operation */
  void deleteOperation(String operationName) throws IOException;

  /** Register a watcher for an operation */
  ListenableFuture<Void> watchOperation(String operationName, Watcher watcher);

  /** Get all dispatched operations */
  ImmutableList<DispatchedOperation> getDispatchedOperations() throws IOException;

  /** Get all operations */
  Iterable<String> getOperations();

  /** Requeue a dispatched operation */
  void requeueDispatchedOperation(QueueEntry queueEntry) throws IOException;

  void prequeue(ExecuteEntry executeEntry, Operation operation) throws IOException;

  void queue(QueueEntry queueEntry, Operation operation) throws IOException;

  /** Test for whether a request is blacklisted */
  boolean isBlacklisted(RequestMetadata requestMetadata) throws IOException;

  /** Test for whether an operation may be queued */
  boolean canQueue() throws IOException;

  /** Test for whether an operation may be prequeued */
  boolean canPrequeue() throws IOException;

  BackplaneStatus backplaneStatus() throws IOException;

  Boolean propertiesEligibleForQueue(List<Platform.Property> provisions);

  GetClientStartTimeResult getClientStartTime(GetClientStartTimeRequest request) throws IOException;

<<<<<<< HEAD
  void startDequeuePool() throws IOException;
=======
  /** Set expiry time for digests */
  void updateDigestsExpiry(Iterable<Digest> digests) throws IOException;
>>>>>>> a7ef6935
}<|MERGE_RESOLUTION|>--- conflicted
+++ resolved
@@ -279,10 +279,6 @@
 
   GetClientStartTimeResult getClientStartTime(GetClientStartTimeRequest request) throws IOException;
 
-<<<<<<< HEAD
-  void startDequeuePool() throws IOException;
-=======
   /** Set expiry time for digests */
-  void updateDigestsExpiry(Iterable<Digest> digests) throws IOException;
->>>>>>> a7ef6935
+  void updateDigestsExpiry(Iterable<Digest> digests) throws IOException;;
 }