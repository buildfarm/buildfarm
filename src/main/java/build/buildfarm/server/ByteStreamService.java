// Copyright 2017 The Bazel Authors. All rights reserved.
//
// Licensed under the Apache License, Version 2.0 (the "License");
// you may not use this file except in compliance with the License.
// You may obtain a copy of the License at
//
//    http://www.apache.org/licenses/LICENSE-2.0
//
// Unless required by applicable law or agreed to in writing, software
// distributed under the License is distributed on an "AS IS" BASIS,
// WITHOUT WARRANTIES OR CONDITIONS OF ANY KIND, either express or implied.
// See the License for the specific language governing permissions and
// limitations under the License.

package build.buildfarm.server;

import build.buildfarm.common.Digests;
import build.buildfarm.instance.Instance;
import com.google.common.collect.Iterables;
import com.google.bytestream.ByteStreamGrpc;
import com.google.bytestream.ByteStreamProto.ReadRequest;
import com.google.bytestream.ByteStreamProto.ReadResponse;
import com.google.bytestream.ByteStreamProto.WriteRequest;
import com.google.bytestream.ByteStreamProto.WriteResponse;
import com.google.bytestream.ByteStreamProto.QueryWriteStatusRequest;
import com.google.bytestream.ByteStreamProto.QueryWriteStatusResponse;
import com.google.devtools.remoteexecution.v1test.Digest;
import com.google.protobuf.ByteString;
import io.grpc.Status;
import io.grpc.StatusException;
import io.grpc.stub.StreamObserver;
import java.io.IOException;
import java.io.InputStream;
import java.io.OutputStream;
import java.util.Arrays;
import java.util.HashMap;
import java.util.Map;
import java.util.Optional;

public class ByteStreamService extends ByteStreamGrpc.ByteStreamImplBase {
  private static final long DEFAULT_CHUNK_SIZE = 1024 * 16;

  private final Map<String, ByteString> active_write_requests;
  private final BuildFarmInstances instances;

  public ByteStreamService(BuildFarmInstances instances) {
    active_write_requests = new HashMap<String, ByteString>();
    this.instances = instances;
  }

  private void readBlob(
      ReadRequest request,
      StreamObserver<ReadResponse> responseObserver) {
    String resourceName = request.getResourceName();

    Instance instance;
    try {
      instance = instances.getFromBlob(resourceName);
    } catch (InstanceNotFoundException ex) {
      responseObserver.onError(new StatusException(Status.NOT_FOUND));
      return;
    }

    Digest digest = UrlPath.parseBlobDigest(resourceName);

    ByteString blob = instance.getBlob(
        digest, request.getReadOffset(), request.getReadLimit());
    if (blob == null) {
      responseObserver.onError(new StatusException(Status.NOT_FOUND));
      return;
    }

    while (!blob.isEmpty()) {
      ByteString chunk;
      if (blob.size() < DEFAULT_CHUNK_SIZE) {
        chunk = blob;
        blob = ByteString.EMPTY;
      } else {
        chunk = blob.substring(0, (int) DEFAULT_CHUNK_SIZE);
        blob = blob.substring((int) DEFAULT_CHUNK_SIZE);
      }
      responseObserver.onNext(ReadResponse.newBuilder()
          .setData(chunk)
          .build());
    }

    responseObserver.onCompleted();
  }

  private void readOperationStream(
      ReadRequest request,
      StreamObserver<ReadResponse> responseObserver) throws IOException {
    String resourceName = request.getResourceName();

    Instance instance;
    try {
      instance = instances.getFromBlob(resourceName);
    } catch (InstanceNotFoundException ex) {
      responseObserver.onError(new StatusException(Status.NOT_FOUND));
      return;
    }

    String operationStream = UrlPath.parseOperationStream(resourceName);

    InputStream input = instance.newStreamInput(operationStream);
    long readLimit = request.getReadLimit();
    long readOffset = request.getReadOffset();
    while (readOffset > 0) {
      long n = input.skip(readOffset);
      if (n == 0) {
        responseObserver.onError(new StatusException(Status.OUT_OF_RANGE));
        return;
      }
      readOffset -= n;
    }
    boolean unlimitedReadLimit = readLimit == 0;
    byte[] buffer = new byte[(int) Math.min(readLimit, DEFAULT_CHUNK_SIZE)];
    int len;
    while ((unlimitedReadLimit || readLimit > 0) &&
           (len = input.read(buffer, 0, (int) Math.min(buffer.length, readLimit))) >= 0) {
      if (len == 0)
        continue;
      if (!unlimitedReadLimit) {
        readLimit -= len;
      }
      responseObserver.onNext(ReadResponse.newBuilder()
          .setData(ByteString.copyFrom(buffer, 0, len))
          .build());
    }
    responseObserver.onCompleted();
  }

  @Override
  public void read(
      ReadRequest request,
      StreamObserver<ReadResponse> responseObserver) {
    String resourceName = request.getResourceName();

    long readLimit = request.getReadLimit();
    long readOffset = request.getReadOffset();
    if (readLimit < 0 || readOffset < 0) {
      responseObserver.onError(new StatusException(Status.OUT_OF_RANGE));
      return;
    }

    try {
      Optional<UrlPath.ResourceOperation> resourceOperation = Optional.empty();
      try {
        resourceOperation = Optional.of(UrlPath.detectResourceOperation(resourceName));
      } catch (IllegalArgumentException ex) {
        String description = ex.getLocalizedMessage();
        responseObserver.onError(new StatusException(Status.INVALID_ARGUMENT.withDescription(description)));
        return;
      }
      switch (resourceOperation.get()) {
      case Blob:
        readBlob(request, responseObserver);
        break;
      case OperationStream:
        readOperationStream(request, responseObserver);
<<<<<<< HEAD
      } else {
        String description = "Invalid service";
        responseObserver.onError(new StatusException(Status.INVALID_ARGUMENT.withDescription(description)));
=======
        break;
      default:
        responseObserver.onError(new StatusException(Status.INVALID_ARGUMENT));
        break;
>>>>>>> c4ba4de1
      }
    } catch(IOException ex) {
      responseObserver.onError(new StatusException(Status.fromThrowable(ex)));
    }
  }

  @Override
  public void queryWriteStatus(
      QueryWriteStatusRequest request,
      StreamObserver<QueryWriteStatusResponse> responseObserver) {
    String resourceName = request.getResourceName();

    Optional<UrlPath.ResourceOperation> resourceOperation = Optional.empty();
    try {
      resourceOperation = Optional.of(UrlPath.detectResourceOperation(resourceName));
    } catch (IllegalArgumentException ex) {
      String description = ex.getLocalizedMessage();
      responseObserver.onError(new StatusException(Status.INVALID_ARGUMENT.withDescription(description)));
      return;
    }

    switch (resourceOperation.get()) {
    case UploadBlob:
      responseObserver.onError(new StatusException(Status.UNIMPLEMENTED));
      break;
    case OperationStream:
      responseObserver.onError(new StatusException(Status.UNIMPLEMENTED));
<<<<<<< HEAD
    } else {
      String description = "Invalid service";
      responseObserver.onError(new StatusException(Status.INVALID_ARGUMENT.withDescription(description)));
=======
      break;
    default:
      responseObserver.onError(new StatusException(Status.INVALID_ARGUMENT));
      break;
>>>>>>> c4ba4de1
    }
  }

  @Override
  public StreamObserver<WriteRequest> write(
      final StreamObserver<WriteResponse> responseObserver) {
    return new StreamObserver<WriteRequest>() {
      long committed_size = 0;
      ByteString data = null;
      boolean finished = false;
      boolean failed = false;
      String writeResourceName = null;

      Digest digest;

      private void writeBlob(
          WriteRequest request, StreamObserver<WriteResponse> responseObserver)
          throws InterruptedException {
        if (data == null) {
          digest = UrlPath.parseUploadBlobDigest(writeResourceName);
          if (digest == null) {
            String description = "Could not parse digest of: " + writeResourceName;
            responseObserver.onError(new StatusException(Status.INVALID_ARGUMENT.withDescription(description)));
            failed = true;
            return;
          }
          data = active_write_requests.get(writeResourceName);
          if (data != null) {
            committed_size = data.size();
          }
        }
        if (request.getWriteOffset() != committed_size) {
          String description = "Write offset invalid: " + request.getWriteOffset();
          responseObserver.onError(new StatusException(Status.INVALID_ARGUMENT.withDescription(description)));
          failed = true;
          return;
        }
        ByteString chunk = request.getData();
        if (data == null) {
          data = chunk;
          committed_size = data.size();
          active_write_requests.put(writeResourceName, data);
        } else {
          data = data.concat(chunk);
          committed_size += chunk.size();
        }
        if (request.getFinishWrite()) {
          active_write_requests.remove(writeResourceName);
          Digest blobDigest = Digests.computeDigest(data);
          if (!blobDigest.equals(digest)) {
            String description = String.format("Digest mismatch %s <-> %s", Digests.toString(blobDigest), Digests.toString(digest));
            responseObserver.onError(new StatusException(Status.INVALID_ARGUMENT.withDescription(description)));
            failed = true;
          } else {
            Instance instance;

            try {
              instance = instances.getFromUploadBlob(writeResourceName);
            } catch (InstanceNotFoundException ex) {
              responseObserver.onError(new StatusException(Status.NOT_FOUND));
              failed = true;
              return;
            }

            try {
              instance.putBlob(data);
            } catch (IOException ex) {
              responseObserver.onError(new StatusException(Status.fromThrowable(ex)));
              failed = true;
            }
          }
        }
      }

      private void writeOperationStream(
          WriteRequest request, StreamObserver<WriteResponse> responseObserver) throws IOException {
        Instance instance;

        try {
          instance = instances.getFromOperationStream(writeResourceName);
        } catch (InstanceNotFoundException ex) {
          responseObserver.onError(new StatusException(Status.NOT_FOUND));
          return;
        }

        String operationStream = UrlPath.parseOperationStream(writeResourceName);

        OutputStream outputStream = instance.getStreamOutput(operationStream);
        request.getData().writeTo(outputStream);
        if (request.getFinishWrite()) {
          outputStream.close();
        }
      }

      @Override
      public void onNext(WriteRequest request) {
        if (finished) {
          // FIXME does bytestream have a standard status for this invalid request?
          responseObserver.onError(new StatusException(Status.OUT_OF_RANGE));
          failed = true;
        } else {
          String resourceName = request.getResourceName();
          if (resourceName.isEmpty()) {
            if (writeResourceName == null) {
              String description = "Missing resource name in request";
              responseObserver.onError(new StatusException(Status.INVALID_ARGUMENT.withDescription(description)));
              failed = true;
            } else {
              resourceName = writeResourceName;
            }
          } else if (writeResourceName == null) {
            writeResourceName = resourceName;
          } else if (!writeResourceName.equals(resourceName)) {
            String description = String.format("Previous resource name changed while handling request. %s -> %s", writeResourceName, resourceName);
            responseObserver.onError(new StatusException(Status.INVALID_ARGUMENT.withDescription(description)));
            failed = true;
          }
        }

<<<<<<< HEAD
        if (!failed) {
          try {
            if (isUploadBlob(writeResourceName)) {
              writeBlob(request, responseObserver);
              finished = request.getFinishWrite();
            } else if (isOperationStream(writeResourceName)) {
              writeOperationStream(request, responseObserver);
              finished = request.getFinishWrite();
            } else {
              String description = "Invalid service";
              responseObserver.onError(new StatusException(Status.INVALID_ARGUMENT.withDescription(description)));
              failed = true;
            }
          } catch(InterruptedException ex) {
            responseObserver.onError(new StatusException(Status.fromThrowable(ex)));
=======
        if (failed) {
          return;
        }
        
        Optional<UrlPath.ResourceOperation> resourceOperation = Optional.empty();
        try {
          resourceOperation = Optional.of(UrlPath.detectResourceOperation(writeResourceName));
        } catch (IllegalArgumentException ex) {
            String description = ex.getLocalizedMessage();
            responseObserver.onError(new StatusException(Status.INVALID_ARGUMENT.withDescription(description)));
>>>>>>> c4ba4de1
            failed = true;
        }

        if (failed) {
          return;
        }

        try {
          switch (resourceOperation.get()) {
          case UploadBlob:
            writeBlob(request, responseObserver);
            finished = request.getFinishWrite();
            break;
          case OperationStream:
            writeOperationStream(request, responseObserver);
            finished = request.getFinishWrite();
            break;
          default:
            responseObserver.onError(new StatusException(Status.INVALID_ARGUMENT));
            failed = true;
            break;
          }
        } catch(InterruptedException ex) {
          responseObserver.onError(new StatusException(Status.fromThrowable(ex)));
          failed = true;
        } catch(IOException ex) {
          responseObserver.onError(new StatusException(Status.fromThrowable(ex)));
          failed = true;
        }
      }

      @Override
      public void onError(Throwable t) {
        // has the connection closed at this point?
        failed = true;
      }

      @Override
      public void onCompleted() {
        if (failed)
          return;

        responseObserver.onNext(WriteResponse.newBuilder()
            .setCommittedSize(committed_size)
            .build());
        responseObserver.onCompleted();
      }
    };
  }
}<|MERGE_RESOLUTION|>--- conflicted
+++ resolved
@@ -158,16 +158,11 @@
         break;
       case OperationStream:
         readOperationStream(request, responseObserver);
-<<<<<<< HEAD
-      } else {
+        break;
+      default:
         String description = "Invalid service";
         responseObserver.onError(new StatusException(Status.INVALID_ARGUMENT.withDescription(description)));
-=======
         break;
-      default:
-        responseObserver.onError(new StatusException(Status.INVALID_ARGUMENT));
-        break;
->>>>>>> c4ba4de1
       }
     } catch(IOException ex) {
       responseObserver.onError(new StatusException(Status.fromThrowable(ex)));
@@ -195,16 +190,11 @@
       break;
     case OperationStream:
       responseObserver.onError(new StatusException(Status.UNIMPLEMENTED));
-<<<<<<< HEAD
-    } else {
+      break;
+    default:
       String description = "Invalid service";
       responseObserver.onError(new StatusException(Status.INVALID_ARGUMENT.withDescription(description)));
-=======
       break;
-    default:
-      responseObserver.onError(new StatusException(Status.INVALID_ARGUMENT));
-      break;
->>>>>>> c4ba4de1
     }
   }
 
@@ -324,23 +314,6 @@
           }
         }
 
-<<<<<<< HEAD
-        if (!failed) {
-          try {
-            if (isUploadBlob(writeResourceName)) {
-              writeBlob(request, responseObserver);
-              finished = request.getFinishWrite();
-            } else if (isOperationStream(writeResourceName)) {
-              writeOperationStream(request, responseObserver);
-              finished = request.getFinishWrite();
-            } else {
-              String description = "Invalid service";
-              responseObserver.onError(new StatusException(Status.INVALID_ARGUMENT.withDescription(description)));
-              failed = true;
-            }
-          } catch(InterruptedException ex) {
-            responseObserver.onError(new StatusException(Status.fromThrowable(ex)));
-=======
         if (failed) {
           return;
         }
@@ -349,10 +322,9 @@
         try {
           resourceOperation = Optional.of(UrlPath.detectResourceOperation(writeResourceName));
         } catch (IllegalArgumentException ex) {
-            String description = ex.getLocalizedMessage();
-            responseObserver.onError(new StatusException(Status.INVALID_ARGUMENT.withDescription(description)));
->>>>>>> c4ba4de1
-            failed = true;
+          String description = ex.getLocalizedMessage();
+          responseObserver.onError(new StatusException(Status.INVALID_ARGUMENT.withDescription(description)));
+          failed = true;
         }
 
         if (failed) {
