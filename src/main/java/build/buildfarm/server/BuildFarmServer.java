// Copyright 2017 The Bazel Authors. All rights reserved.
//
// Licensed under the Apache License, Version 2.0 (the "License");
// you may not use this file except in compliance with the License.
// You may obtain a copy of the License at
//
//    http://www.apache.org/licenses/LICENSE-2.0
//
// Unless required by applicable law or agreed to in writing, software
// distributed under the License is distributed on an "AS IS" BASIS,
// WITHOUT WARRANTIES OR CONDITIONS OF ANY KIND, either express or implied.
// See the License for the specific language governing permissions and
// limitations under the License.

package build.buildfarm.server;

import static build.buildfarm.common.io.Utils.formatIOError;
import static com.google.common.base.Preconditions.checkState;
import static com.google.common.util.concurrent.MoreExecutors.shutdownAndAwaitTermination;
import static java.util.concurrent.Executors.newSingleThreadScheduledExecutor;
import static java.util.logging.Level.SEVERE;

import build.buildfarm.common.LoggingMain;
import build.buildfarm.common.config.ConfigAdjuster;
import build.buildfarm.common.config.ServerOptions;
import build.buildfarm.common.grpc.TracingMetadataUtils.ServerHeadersInterceptor;
import build.buildfarm.instance.Instance;
import build.buildfarm.metrics.MetricsPublisher;
import build.buildfarm.metrics.aws.AwsMetricsPublisher;
import build.buildfarm.metrics.gcp.GcpMetricsPublisher;
import build.buildfarm.metrics.log.LogMetricsPublisher;
import build.buildfarm.metrics.prometheus.PrometheusPublisher;
import build.buildfarm.v1test.BuildFarmServerConfig;
import build.buildfarm.v1test.MetricsConfig;
import com.google.devtools.common.options.OptionsParser;
import com.google.protobuf.TextFormat;
import io.grpc.Server;
import io.grpc.ServerBuilder;
import io.grpc.ServerInterceptor;
import io.grpc.health.v1.HealthCheckResponse.ServingStatus;
import io.grpc.protobuf.services.ProtoReflectionService;
import io.grpc.services.HealthStatusManager;
import io.grpc.util.TransmitStatusRuntimeExceptionInterceptor;
import io.prometheus.client.Counter;
import java.io.File;
import java.io.IOException;
import java.io.InputStream;
import java.io.InputStreamReader;
import java.nio.file.Files;
import java.nio.file.Path;
import java.nio.file.Paths;
import java.security.Security;
import java.util.Collections;
import java.util.List;
import java.util.UUID;
import java.util.concurrent.ScheduledExecutorService;
import java.util.concurrent.TimeUnit;
import java.util.logging.Level;
import java.util.logging.Logger;
import javax.naming.ConfigurationException;
import me.dinowernli.grpc.prometheus.Configuration;
import me.dinowernli.grpc.prometheus.MonitoringServerInterceptor;
import org.bouncycastle.jce.provider.BouncyCastleProvider;

@SuppressWarnings("deprecation")
public class BuildFarmServer extends LoggingMain {
  // We need to keep references to the root and netty loggers to prevent them from being garbage
  // collected, which would cause us to loose their configuration.
  private static final java.util.logging.Logger nettyLogger =
      java.util.logging.Logger.getLogger("io.grpc.netty");
  private static final Logger logger = Logger.getLogger(BuildFarmServer.class.getName());
  private static final Counter healthCheckMetric =
      Counter.build()
          .name("health_check")
          .labelNames("lifecycle")
          .help("Service health check.")
          .register();

  private final ScheduledExecutorService keepaliveScheduler = newSingleThreadScheduledExecutor();
  private final Instance instance;
  private final HealthStatusManager healthStatusManager;
  private final Server server;
  private boolean stopping = false;

  public BuildFarmServer(String session, BuildFarmServerConfig config)
      throws InterruptedException, ConfigurationException {
    this(session, ServerBuilder.forPort(config.getPort()), config);
  }

  public BuildFarmServer(
      String session, ServerBuilder<?> serverBuilder, BuildFarmServerConfig config)
      throws InterruptedException, ConfigurationException {
    super("BuildFarmServer");

    instance = BuildFarmInstances.createInstance(session, config.getInstance(), this::stop);

    healthStatusManager = new HealthStatusManager();

    ServerInterceptor headersInterceptor = new ServerHeadersInterceptor();
    if (!config.getSslCertificatePath().equals("")) {
      // There are different Public Key Cryptography Standards (PKCS) that users may format their
      // certificate files in.  By default, the JDK cannot parse all of them.  In particular, it
      // cannot parse PKCS #1 (RSA Cryptography Standard).  When enabling TLS for GRPC, java's
      // underlying Security module is used. To improve the robustness of this parsing and the
      // overall accepted certificate formats, we add an additional security provider. BouncyCastle
      // is a library that will parse additional formats and allow users to provide certificates in
      // an otherwise unsupported format.
      Security.addProvider(new BouncyCastleProvider());
      File ssl_certificate_path = new File(config.getSslCertificatePath());
      serverBuilder.useTransportSecurity(ssl_certificate_path, ssl_certificate_path);
    }
<<<<<<< HEAD
    serverBuilder
        .addService(healthStatusManager.getHealthService())
        .addService(
            new ActionCacheService(
                instance, config.getAcPolicy(), getMetricsPublisher(config.getMetricsConfig())))
        .addService(new CapabilitiesService(instance))
        .addService(
            new ContentAddressableStorageService(
                instance,
                /* deadlineAfter=*/ config.getCasWriteTimeout().getSeconds(),
                TimeUnit.SECONDS
                /* requestLogLevel=*/ ))
        .addService(
            new ByteStreamService(
                instance,
                /* writeDeadlineAfter=*/ config.getBytestreamTimeout().getSeconds(),
                TimeUnit.SECONDS))
        .addService(
            new ExecutionService(
                instance,
                config.getExecuteKeepaliveAfterSeconds(),
                TimeUnit.SECONDS,
                keepaliveScheduler,
                getMetricsPublisher(config.getMetricsConfig())))
        .addService(new OperationQueueService(instance))
        .addService(new OperationsService(instance))
        .addService(new AdminService(config.getAdminConfig(), instance))
        .addService(new FetchService(instance))
        .addService(ProtoReflectionService.newInstance())
        .addService(new PublishBuildEventService(config.getBuildEventConfig()))
        .intercept(TransmitStatusRuntimeExceptionInterceptor.instance())
        .intercept(headersInterceptor);
    handleGrpcMetricIntercepts(serverBuilder, config);
    server = serverBuilder.build();
=======
    server =
        serverBuilder
            .addService(healthStatusManager.getHealthService())
            .addService(new ActionCacheService(instance, config.getAcPolicy()))
            .addService(new CapabilitiesService(instance))
            .addService(
                new ContentAddressableStorageService(
                    instance,
                    /* deadlineAfter=*/ config.getCasWriteTimeout().getSeconds(),
                    TimeUnit.SECONDS
                    /* requestLogLevel=*/ ))
            .addService(
                new ByteStreamService(
                    instance,
                    /* writeDeadlineAfter=*/ config.getBytestreamTimeout().getSeconds(),
                    TimeUnit.SECONDS))
            .addService(
                new ExecutionService(
                    instance,
                    config.getExecuteKeepaliveAfterSeconds(),
                    TimeUnit.SECONDS,
                    keepaliveScheduler,
                    getMetricsPublisher(config.getMetricsConfig())))
            .addService(new OperationQueueService(instance))
            .addService(new OperationsService(instance))
            .addService(new AdminService(config.getAdminConfig(), instance))
            .addService(new FetchService(instance))
            .addService(ProtoReflectionService.newInstance())
            .addService(new PublishBuildEventService(config.getBuildEventConfig()))
            .intercept(TransmitStatusRuntimeExceptionInterceptor.instance())
            .intercept(headersInterceptor)
            .build();
>>>>>>> acc52264

    logger.log(Level.INFO, String.format("%s initialized", session));
  }

  public static void handleGrpcMetricIntercepts(
      ServerBuilder<?> serverBuilder, BuildFarmServerConfig config) {
    // Decide how to capture GRPC Prometheus metrics.
    // By default, we don't capture any.
    if (config.getGrpcMetrics().getEnabled()) {
      // Assume core metrics.
      // Core metrics include send/receive totals tagged with return codes.  No latencies.
      Configuration grpcConfig = Configuration.cheapMetricsOnly();

      // Enable latency buckets.
      if (config.getGrpcMetrics().getProvideLatencyHistograms()) {
        grpcConfig = grpcConfig.allMetrics();
      }

      // Apply config to create an interceptor and apply it to the GRPC server.
      MonitoringServerInterceptor monitoringInterceptor =
          MonitoringServerInterceptor.create(grpcConfig);
      serverBuilder.intercept(monitoringInterceptor);
    }
  }

  private static BuildFarmServerConfig toBuildFarmServerConfig(
      Readable input, ServerOptions options) throws IOException {
    BuildFarmServerConfig.Builder builder = BuildFarmServerConfig.newBuilder();
    TextFormat.merge(input, builder);
    ConfigAdjuster.adjust(builder, options);
    return builder.build();
  }

  private static MetricsPublisher getMetricsPublisher(MetricsConfig metricsConfig) {
    switch (metricsConfig.getMetricsDestination()) {
      default:
        return new LogMetricsPublisher(metricsConfig);
      case "aws":
        return new AwsMetricsPublisher(metricsConfig);
      case "gcp":
        return new GcpMetricsPublisher(metricsConfig);
    }
  }

  public synchronized void start(String publicName, int prometheusPort) throws IOException {
    checkState(!stopping, "must not call start after stop");
    instance.start(publicName);
    server.start();
    healthStatusManager.setStatus(
        HealthStatusManager.SERVICE_NAME_ALL_SERVICES, ServingStatus.SERVING);
    PrometheusPublisher.startHttpServer(prometheusPort);
    healthCheckMetric.labels("start").inc();
  }

  @Override
  protected void onShutdown() {
    System.err.println("*** shutting down gRPC server since JVM is shutting down");
    stop();
    System.err.println("*** server shut down");
  }

  @SuppressWarnings("ConstantConditions")
  public void stop() {
    synchronized (this) {
      if (stopping) {
        return;
      }
      stopping = true;
    }
    healthStatusManager.setStatus(
        HealthStatusManager.SERVICE_NAME_ALL_SERVICES, ServingStatus.NOT_SERVING);
    PrometheusPublisher.stopHttpServer();
    healthCheckMetric.labels("stop").inc();
    try {
      if (server != null) {
        server.shutdown();
      }
      instance.stop();
      server.awaitTermination(10, TimeUnit.SECONDS);
    } catch (InterruptedException e) {
      if (server != null) {
        server.shutdownNow();
      }
    }
    if (!shutdownAndAwaitTermination(keepaliveScheduler, 10, TimeUnit.SECONDS)) {
      logger.log(Level.WARNING, "could not shut down keepalive scheduler");
    }
  }

  private void blockUntilShutdown() throws InterruptedException {
    if (server != null) {
      server.awaitTermination();
    }
  }

  private static void printUsage(OptionsParser parser) {
    logger.log(Level.INFO, "Usage: CONFIG_PATH");
    logger.log(
        Level.INFO,
        parser.describeOptions(Collections.emptyMap(), OptionsParser.HelpVerbosity.LONG));
  }

  /** returns success or failure */
  @SuppressWarnings("ConstantConditions")
  static boolean serverMain(String[] args) {
    // Only log severe log messages from Netty. Otherwise it logs warnings that look like this:
    //
    // 170714 08:16:28.552:WT 18 [io.grpc.netty.NettyServerHandler.onStreamError] Stream Error
    // io.netty.handler.codec.http2.Http2Exception$StreamException: Received DATA frame for an
    // unknown stream 11369
    nettyLogger.setLevel(SEVERE);

    OptionsParser parser = OptionsParser.newOptionsParser(ServerOptions.class);
    parser.parseAndExitUponError(args);
    List<String> residue = parser.getResidue();
    if (residue.isEmpty()) {
      printUsage(parser);
      return false;
    }

    Path configPath = Paths.get(residue.get(0));
    ServerOptions options = parser.getOptions(ServerOptions.class);

    String session = "buildfarm-server";
    if (!options.publicName.isEmpty()) {
      session += "-" + options.publicName;
    }
    session += "-" + UUID.randomUUID();
    BuildFarmServer server;
    try (InputStream configInputStream = Files.newInputStream(configPath)) {
      BuildFarmServerConfig config =
          toBuildFarmServerConfig(new InputStreamReader(configInputStream), options);
      server = new BuildFarmServer(session, config);
      configInputStream.close();
      server.start(options.publicName, config.getPrometheusConfig().getPort());
      server.blockUntilShutdown();
      server.stop();
      return true;
    } catch (IOException e) {
      System.err.println("error: " + formatIOError(e));
    } catch (ConfigurationException e) {
      System.err.println("error: " + e.getMessage());
    } catch (InterruptedException e) {
      System.err.println("error: interrupted");
    }
    return false;
  }

  public static void main(String[] args) {
    System.exit(serverMain(args) ? 0 : 1);
  }
}<|MERGE_RESOLUTION|>--- conflicted
+++ resolved
@@ -109,43 +109,7 @@
       File ssl_certificate_path = new File(config.getSslCertificatePath());
       serverBuilder.useTransportSecurity(ssl_certificate_path, ssl_certificate_path);
     }
-<<<<<<< HEAD
-    serverBuilder
-        .addService(healthStatusManager.getHealthService())
-        .addService(
-            new ActionCacheService(
-                instance, config.getAcPolicy(), getMetricsPublisher(config.getMetricsConfig())))
-        .addService(new CapabilitiesService(instance))
-        .addService(
-            new ContentAddressableStorageService(
-                instance,
-                /* deadlineAfter=*/ config.getCasWriteTimeout().getSeconds(),
-                TimeUnit.SECONDS
-                /* requestLogLevel=*/ ))
-        .addService(
-            new ByteStreamService(
-                instance,
-                /* writeDeadlineAfter=*/ config.getBytestreamTimeout().getSeconds(),
-                TimeUnit.SECONDS))
-        .addService(
-            new ExecutionService(
-                instance,
-                config.getExecuteKeepaliveAfterSeconds(),
-                TimeUnit.SECONDS,
-                keepaliveScheduler,
-                getMetricsPublisher(config.getMetricsConfig())))
-        .addService(new OperationQueueService(instance))
-        .addService(new OperationsService(instance))
-        .addService(new AdminService(config.getAdminConfig(), instance))
-        .addService(new FetchService(instance))
-        .addService(ProtoReflectionService.newInstance())
-        .addService(new PublishBuildEventService(config.getBuildEventConfig()))
-        .intercept(TransmitStatusRuntimeExceptionInterceptor.instance())
-        .intercept(headersInterceptor);
-    handleGrpcMetricIntercepts(serverBuilder, config);
-    server = serverBuilder.build();
-=======
-    server =
+
         serverBuilder
             .addService(healthStatusManager.getHealthService())
             .addService(new ActionCacheService(instance, config.getAcPolicy()))
@@ -175,9 +139,9 @@
             .addService(ProtoReflectionService.newInstance())
             .addService(new PublishBuildEventService(config.getBuildEventConfig()))
             .intercept(TransmitStatusRuntimeExceptionInterceptor.instance())
-            .intercept(headersInterceptor)
-            .build();
->>>>>>> acc52264
+        .intercept(headersInterceptor);
+    handleGrpcMetricIntercepts(serverBuilder, config);
+    server = serverBuilder.build();
 
     logger.log(Level.INFO, String.format("%s initialized", session));
   }
