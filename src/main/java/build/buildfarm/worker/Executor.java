--- conflicted
+++ resolved
@@ -103,15 +103,9 @@
               "Executor::run(%s): could not transition to EXECUTING",
               operation.getName()));
       try {
-<<<<<<< HEAD
         workerContext.destroyExecDir(operationContext.execDir);
-      } catch (IOException destroyExecDirException) {
-        logger.log(SEVERE, "error destroying exec dir " + operationContext.execDir.toString(), destroyExecDirException);
-=======
-        workerContext.destroyActionRoot(operationContext.execDir);
       } catch (IOException e) {
         logger.log(SEVERE, "error while destroying " + operationContext.execDir, e);
->>>>>>> 0274ea55
       }
       owner.error().put(operationContext);
       return 0;
@@ -193,7 +187,7 @@
       } catch (IOException destroyExecDirException) {
         logger.log(
             SEVERE,
-            "error destroying exec dir " + operationContext.execDir.toString(),
+            "error destroying exec dir " + operationContext.execDir,
             destroyExecDirException);
       }
       operationContext.poller.pause();
