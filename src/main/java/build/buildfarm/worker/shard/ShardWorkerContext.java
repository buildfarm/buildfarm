// Copyright 2018 The Bazel Authors. All rights reserved.
//
// Licensed under the Apache License, Version 2.0 (the "License");
// you may not use this file except in compliance with the License.
// You may obtain a copy of the License at
//
//    http://www.apache.org/licenses/LICENSE-2.0
//
// Unless required by applicable law or agreed to in writing, software
// distributed under the License is distributed on an "AS IS" BASIS,
// WITHOUT WARRANTIES OR CONDITIONS OF ANY KIND, either express or implied.
// See the License for the specific language governing permissions and
// limitations under the License.

package build.buildfarm.worker.shard;

import static build.buildfarm.cas.ContentAddressableStorage.UNLIMITED_ENTRY_SIZE_MAX;
import static build.buildfarm.common.Actions.checkPreconditionFailure;
import static build.buildfarm.common.Errors.VIOLATION_TYPE_INVALID;
import static build.buildfarm.common.Errors.VIOLATION_TYPE_MISSING;
import static java.lang.String.format;
import static java.util.concurrent.TimeUnit.DAYS;

import build.bazel.remote.execution.v2.Action;
import build.bazel.remote.execution.v2.ActionResult;
import build.bazel.remote.execution.v2.Command;
import build.bazel.remote.execution.v2.Digest;
import build.bazel.remote.execution.v2.Directory;
import build.bazel.remote.execution.v2.DirectoryNode;
import build.bazel.remote.execution.v2.ExecuteOperationMetadata;
import build.bazel.remote.execution.v2.ExecutionStage;
import build.bazel.remote.execution.v2.FileNode;
import build.bazel.remote.execution.v2.OutputFile;
import build.bazel.remote.execution.v2.Platform;
import build.bazel.remote.execution.v2.Tree;
import build.buildfarm.backplane.Backplane;
import build.buildfarm.common.DigestUtil;
import build.buildfarm.common.DigestUtil.ActionKey;
import build.buildfarm.common.EntryLimitException;
import build.buildfarm.common.InputStreamFactory;
import build.buildfarm.common.Poller;
import build.buildfarm.common.Size;
import build.buildfarm.common.Write;
import build.buildfarm.common.grpc.Retrier;
import build.buildfarm.common.grpc.Retrier.Backoff;
import build.buildfarm.instance.Instance;
import build.buildfarm.instance.MatchListener;
import build.buildfarm.v1test.CASInsertionPolicy;
import build.buildfarm.v1test.ExecutionPolicy;
import build.buildfarm.v1test.QueueEntry;
import build.buildfarm.v1test.QueuedOperation;
import build.buildfarm.v1test.QueuedOperationMetadata;
import build.buildfarm.worker.DequeueMatchEvaluator;
import build.buildfarm.worker.DequeueMatchSettings;
import build.buildfarm.worker.ExecutionPolicies;
import build.buildfarm.worker.ResourceDecider;
import build.buildfarm.worker.ResourceLimits;
import build.buildfarm.worker.RetryingMatchListener;
import build.buildfarm.worker.WorkerContext;
import build.buildfarm.worker.cgroup.Cpu;
import build.buildfarm.worker.cgroup.Group;
import build.buildfarm.worker.cgroup.Mem;
import com.google.common.annotations.VisibleForTesting;
import com.google.common.base.Preconditions;
import com.google.common.base.Throwables;
import com.google.common.collect.ImmutableList;
import com.google.common.collect.ImmutableMap;
import com.google.common.collect.ImmutableSetMultimap;
import com.google.common.collect.ListMultimap;
import com.google.common.collect.Maps;
import com.google.common.collect.SetMultimap;
import com.google.common.collect.Sets;
import com.google.longrunning.Operation;
import com.google.protobuf.Any;
import com.google.protobuf.ByteString;
import com.google.protobuf.Duration;
import com.google.protobuf.InvalidProtocolBufferException;
import com.google.rpc.PreconditionFailure;
import io.grpc.Deadline;
import io.grpc.Status;
import io.grpc.StatusException;
import io.prometheus.client.Counter;
import java.io.IOException;
import java.io.InputStream;
import java.nio.file.FileVisitResult;
import java.nio.file.Files;
import java.nio.file.NoSuchFileException;
import java.nio.file.Path;
import java.nio.file.SimpleFileVisitor;
import java.nio.file.attribute.BasicFileAttributes;
import java.util.ArrayList;
import java.util.Collections;
import java.util.Comparator;
import java.util.List;
import java.util.Map;
import java.util.Set;
import java.util.Stack;
import java.util.concurrent.TimeUnit;
import java.util.logging.Level;
import java.util.logging.Logger;

class ShardWorkerContext implements WorkerContext {
  private static final Logger logger = Logger.getLogger(ShardWorkerContext.class.getName());

  private static final String PROVISION_CORES_NAME = "cores";

  private static final Counter completedOperations =
      Counter.build().name("completed_operations").help("Completed operations.").register();
  private static final Counter operationPollerCounter =
      Counter.build().name("operation_poller").help("Number of operations polled.").register();

  private final String name;
  private final Platform platform;
  private final DequeueMatchSettings matchSettings;
  private final SetMultimap<String, String> matchProvisions;
  private final Duration operationPollPeriod;
  private final OperationPoller operationPoller;
  private final int inlineContentLimit;
  private final int inputFetchStageWidth;
  private final int executeStageWidth;
  private final Backplane backplane;
  private final ExecFileSystem execFileSystem;
  private final InputStreamFactory inputStreamFactory;
  private final ListMultimap<String, ExecutionPolicy> policies;
  private final Instance instance;
  private final long deadlineAfter;
  private final TimeUnit deadlineAfterUnits;
  private final Duration defaultActionTimeout;
  private final Duration maximumActionTimeout;
  private final boolean limitExecution;
  private final boolean limitGlobalExecution;
  private final boolean onlyMulticoreTests;
  private final Map<String, QueueEntry> activeOperations = Maps.newConcurrentMap();
  private final Group executionsGroup = Group.getRoot().getChild("executions");
  private final Group operationsGroup = executionsGroup.getChild("operations");
  private final CasWriter writer;
  private final boolean errorOperationRemainingResources;

  static SetMultimap<String, String> getMatchProvisions(
      Platform platform, Iterable<ExecutionPolicy> policies, int executeStageWidth) {
    ImmutableSetMultimap.Builder<String, String> provisions = ImmutableSetMultimap.builder();
    Platform matchPlatform = ExecutionPolicies.getMatchPlatform(platform, policies);
    for (Platform.Property property : matchPlatform.getPropertiesList()) {
      provisions.put(property.getName(), property.getValue());
    }
    provisions.put(PROVISION_CORES_NAME, String.format("%d", executeStageWidth));
    return provisions.build();
  }

  ShardWorkerContext(
      String name,
      DequeueMatchSettings matchSettings,
      Platform platform,
      Duration operationPollPeriod,
      OperationPoller operationPoller,
      int inlineContentLimit,
      int inputFetchStageWidth,
      int executeStageWidth,
      Backplane backplane,
      ExecFileSystem execFileSystem,
      InputStreamFactory inputStreamFactory,
      Iterable<ExecutionPolicy> policies,
      Instance instance,
      long deadlineAfter,
      TimeUnit deadlineAfterUnits,
      Duration defaultActionTimeout,
      Duration maximumActionTimeout,
      boolean limitExecution,
      boolean limitGlobalExecution,
      boolean onlyMulticoreTests,
      boolean errorOperationRemainingResources,
      CasWriter writer) {
    this.name = name;
    this.matchSettings = matchSettings;
    this.platform = platform;
    this.matchProvisions = getMatchProvisions(platform, policies, executeStageWidth);
    this.operationPollPeriod = operationPollPeriod;
    this.operationPoller = operationPoller;
    this.inlineContentLimit = inlineContentLimit;
    this.inputFetchStageWidth = inputFetchStageWidth;
    this.executeStageWidth = executeStageWidth;
    this.backplane = backplane;
    this.execFileSystem = execFileSystem;
    this.inputStreamFactory = inputStreamFactory;
    this.policies = ExecutionPolicies.toMultimap(policies);
    this.instance = instance;
    this.deadlineAfter = deadlineAfter;
    this.deadlineAfterUnits = deadlineAfterUnits;
    this.defaultActionTimeout = defaultActionTimeout;
    this.maximumActionTimeout = maximumActionTimeout;
    this.limitExecution = limitExecution;
    this.limitGlobalExecution = limitGlobalExecution;
    this.onlyMulticoreTests = onlyMulticoreTests;
    this.errorOperationRemainingResources = errorOperationRemainingResources;
    this.writer = writer;
    Preconditions.checkState(
        !limitGlobalExecution || limitExecution,
        "limit_global_execution is meaningless without limit_execution");
    Preconditions.checkState(
        !onlyMulticoreTests || limitExecution,
        "only_multicore_tests is meaningless without limit_execution");
  }

  private static Retrier createBackplaneRetrier() {
    return new Retrier(
        Backoff.exponential(
            java.time.Duration.ofMillis(/*options.experimentalRemoteRetryStartDelayMillis=*/ 100),
            java.time.Duration.ofMillis(/*options.experimentalRemoteRetryMaxDelayMillis=*/ 5000),
            /*options.experimentalRemoteRetryMultiplier=*/ 2,
            /*options.experimentalRemoteRetryJitter=*/ 0.1,
            /*options.experimentalRemoteRetryMaxAttempts=*/ 5),
        Retrier.REDIS_IS_RETRIABLE);
  }

  @Override
  public String getName() {
    return name;
  }

  @Override
  public boolean shouldErrorOperationOnRemainingResources() {
    return errorOperationRemainingResources;
  }

  @Override
  public Poller createPoller(String name, QueueEntry queueEntry, ExecutionStage.Value stage) {
    Poller poller = new Poller(operationPollPeriod);
    resumePoller(poller, name, queueEntry, stage, () -> {}, Deadline.after(10, DAYS));
    return poller;
  }

  @Override
  public void resumePoller(
      Poller poller,
      String name,
      QueueEntry queueEntry,
      ExecutionStage.Value stage,
      Runnable onFailure,
      Deadline deadline) {
    String operationName = queueEntry.getExecuteEntry().getOperationName();
    poller.resume(
        () -> {
          boolean success = false;
          try {
            success =
                operationPoller.poll(queueEntry, stage, System.currentTimeMillis() + 30 * 1000);
          } catch (IOException e) {
            logger.log(
                Level.SEVERE, format("%s: poller: error while polling %s", name, operationName), e);
          }
          if (!success) {
            logger.log(
                Level.INFO,
                format("%s: poller: Completed Poll for %s: Failed", name, operationName));
            onFailure.run();
          } else {
            operationPollerCounter.inc();
            logger.log(
                Level.INFO, format("%s: poller: Completed Poll for %s: OK", name, operationName));
          }
          return success;
        },
        () -> {
          logger.log(
              Level.INFO, format("%s: poller: Deadline expired for %s", name, operationName));
          onFailure.run();
        },
        deadline);
  }

  @Override
  public DigestUtil getDigestUtil() {
    return instance.getDigestUtil();
  }

  private ByteString getBlob(Digest digest) throws IOException, InterruptedException {
    try (InputStream in = inputStreamFactory.newInput(digest, 0)) {
      return ByteString.readFrom(in);
    } catch (NoSuchFileException e) {
      return null;
    }
  }

  @Override
  public QueuedOperation getQueuedOperation(QueueEntry queueEntry)
      throws IOException, InterruptedException {
    Digest queuedOperationDigest = queueEntry.getQueuedOperationDigest();
    ByteString queuedOperationBlob = getBlob(queuedOperationDigest);
    if (queuedOperationBlob == null) {
      return null;
    }
    try {
      return QueuedOperation.parseFrom(queuedOperationBlob);
    } catch (InvalidProtocolBufferException e) {
      logger.log(
          Level.WARNING,
          format(
              "invalid queued operation: %s(%s)",
              queueEntry.getExecuteEntry().getOperationName(),
              DigestUtil.toString(queuedOperationDigest)));
      return null;
    }
  }

  private void matchInterruptible(MatchListener listener) throws IOException, InterruptedException {
    listener.onWaitStart();
    QueueEntry queueEntry = null;
    try {
      queueEntry = backplane.dispatchOperation(platform.getPropertiesList());
    } catch (IOException e) {
      Status status = Status.fromThrowable(e);
      switch (status.getCode()) {
        case DEADLINE_EXCEEDED:
          logger.log(Level.WARNING, "backplane timed out for match during bookkeeping");
          break;
        case UNAVAILABLE:
          logger.log(Level.WARNING, "backplane was unavailable for match");
          break;
        default:
          throw e;
      }
      // transient backplane errors will propagate a null queueEntry
    }
    listener.onWaitEnd();

    if (DequeueMatchEvaluator.shouldKeepOperation(matchSettings, matchProvisions, queueEntry)) {
      listener.onEntry(queueEntry);
    } else {
      backplane.rejectOperation(queueEntry);
    }
    if (Thread.interrupted()) {
      throw new InterruptedException();
    }
  }

  @Override
  public void match(MatchListener listener) throws InterruptedException {
    RetryingMatchListener dedupMatchListener =
        new RetryingMatchListener() {
          boolean matched = false;

          @Override
          public boolean getMatched() {
            return matched;
          }

          @Override
          public void onWaitStart() {
            listener.onWaitStart();
          }

          @Override
          public void onWaitEnd() {
            listener.onWaitEnd();
          }

          @Override
          public boolean onEntry(QueueEntry queueEntry) throws InterruptedException {
            if (queueEntry == null) {
              matched = true;
              return listener.onEntry(null);
            }
            String operationName = queueEntry.getExecuteEntry().getOperationName();
            if (activeOperations.putIfAbsent(operationName, queueEntry) != null) {
              logger.log(Level.WARNING, "matched duplicate operation " + operationName);
              return false;
            }
            matched = true;
            boolean success = listener.onEntry(queueEntry);
            if (!success) {
              requeue(operationName);
            }
            return success;
          }

          @Override
          public void onError(Throwable t) {
            Throwables.throwIfUnchecked(t);
            throw new RuntimeException(t);
          }

          @Override
          public void setOnCancelHandler(Runnable onCancelHandler) {
            listener.setOnCancelHandler(onCancelHandler);
          }
        };
    while (!dedupMatchListener.getMatched()) {
      try {
        matchInterruptible(dedupMatchListener);
      } catch (IOException e) {
        throw Status.fromThrowable(e).asRuntimeException();
      }
    }
  }

  private ExecuteOperationMetadata expectExecuteOperationMetadata(Operation operation) {
    Any metadata = operation.getMetadata();
    if (metadata == null) {
      return null;
    }

    if (metadata.is(QueuedOperationMetadata.class)) {
      try {
        return operation
            .getMetadata()
            .unpack(QueuedOperationMetadata.class)
            .getExecuteOperationMetadata();
      } catch (InvalidProtocolBufferException e) {
        logger.log(Level.SEVERE, "invalid operation metadata: " + operation.getName(), e);
        return null;
      }
    }

    if (metadata.is(ExecuteOperationMetadata.class)) {
      try {
        return operation.getMetadata().unpack(ExecuteOperationMetadata.class);
      } catch (InvalidProtocolBufferException e) {
        logger.log(Level.SEVERE, "invalid operation metadata: " + operation.getName(), e);
        return null;
      }
    }

    return null;
  }

  private void requeue(String operationName) {
    QueueEntry queueEntry = activeOperations.remove(operationName);
    try {
      operationPoller.poll(queueEntry, ExecutionStage.Value.QUEUED, 0);
    } catch (IOException e) {
      // ignore, at least dispatcher will pick us up in 30s
      logger.log(Level.SEVERE, "Failure while trying to fast requeue " + operationName, e);
    }
  }

  void requeue(Operation operation) {
    requeue(operation.getName());
  }

  void deactivate(String operationName) {
    activeOperations.remove(operationName);
  }

  @Override
  public CASInsertionPolicy getFileCasPolicy() {
    return CASInsertionPolicy.ALWAYS_INSERT;
  }

  @Override
  public CASInsertionPolicy getStdoutCasPolicy() {
    return CASInsertionPolicy.ALWAYS_INSERT;
  }

  @Override
  public CASInsertionPolicy getStderrCasPolicy() {
    return CASInsertionPolicy.ALWAYS_INSERT;
  }

  @Override
  public int getInputFetchStageWidth() {
    return inputFetchStageWidth;
  }

  @Override
  public int getExecuteStageWidth() {
    return executeStageWidth;
  }

  @Override
  public boolean hasDefaultActionTimeout() {
    return defaultActionTimeout.getSeconds() > 0 || defaultActionTimeout.getNanos() > 0;
  }

  @Override
  public boolean hasMaximumActionTimeout() {
    return maximumActionTimeout.getSeconds() > 0 || maximumActionTimeout.getNanos() > 0;
  }

  @Override
  public boolean getStreamStdout() {
    return true;
  }

  @Override
  public boolean getStreamStderr() {
    return true;
  }

  @Override
  public Duration getDefaultActionTimeout() {
    return defaultActionTimeout;
  }

  @Override
  public Duration getMaximumActionTimeout() {
    return maximumActionTimeout;
  }

  private void insertBlob(Digest digest, ByteString content)
      throws IOException, InterruptedException {
    if (digest.getSizeBytes() > 0) {
      writer.insertBlob(digest, content);
    }
  }

  private void insertFile(Digest digest, Path file) throws IOException, InterruptedException {
    writer.write(digest, file);
  }

  private void updateActionResultStdOutputs(ActionResult.Builder resultBuilder)
      throws IOException, InterruptedException {
    ByteString stdoutRaw = resultBuilder.getStdoutRaw();
    if (stdoutRaw.size() > 0) {
      // reset to allow policy to determine inlining
      resultBuilder.setStdoutRaw(ByteString.EMPTY);
      Digest stdoutDigest = getDigestUtil().compute(stdoutRaw);
      insertBlob(stdoutDigest, stdoutRaw);
      resultBuilder.setStdoutDigest(stdoutDigest);
    }

    ByteString stderrRaw = resultBuilder.getStderrRaw();
    if (stderrRaw.size() > 0) {
      // reset to allow policy to determine inlining
      resultBuilder.setStderrRaw(ByteString.EMPTY);
      Digest stderrDigest = getDigestUtil().compute(stderrRaw);
      insertBlob(stderrDigest, stderrRaw);
      resultBuilder.setStderrDigest(stderrDigest);
    }
  }

  private void uploadOutputFile(
      ActionResult.Builder resultBuilder,
      String outputFile,
      Path actionRoot,
      PreconditionFailure.Builder preconditionFailure)
      throws IOException, InterruptedException {
    Path outputPath = actionRoot.resolve(outputFile);
    if (!Files.exists(outputPath)) {
      logger.log(Level.FINE, "ReportResultStage: " + outputFile + " does not exist...");
      return;
    }

    if (Files.isDirectory(outputPath)) {
      logger.log(Level.FINE, "ReportResultStage: " + outputFile + " is a directory");
      preconditionFailure
          .addViolationsBuilder()
          .setType(VIOLATION_TYPE_INVALID)
          .setSubject(outputFile)
          .setDescription("An output file was a directory");
      return;
    }

    long size = Files.size(outputPath);
    long maxEntrySize = execFileSystem.getStorage().maxEntrySize();
    if (maxEntrySize != UNLIMITED_ENTRY_SIZE_MAX && size > maxEntrySize) {
      preconditionFailure
          .addViolationsBuilder()
          .setType(VIOLATION_TYPE_MISSING)
          .setSubject(outputFile + ": " + size)
          .setDescription(
              "An output could not be uploaded because it exceeded the maximum size of an entry");
      return;
    }

    // will run into issues if we end up blocking on the cache insertion, might
    // want to decrement input references *before* this to ensure that we cannot
    // cause an internal deadlock

    Digest digest;
    try {
      digest = getDigestUtil().compute(outputPath);
    } catch (NoSuchFileException e) {
      return;
    }

    OutputFile.Builder outputFileBuilder =
        resultBuilder
            .addOutputFilesBuilder()
            .setPath(outputFile)
            .setDigest(digest)
            .setIsExecutable(Files.isExecutable(outputPath));
    try {
      insertFile(digest, outputPath);
    } catch (EntryLimitException e) {
      preconditionFailure
          .addViolationsBuilder()
          .setType(VIOLATION_TYPE_MISSING)
          .setSubject("blobs/" + DigestUtil.toString(digest))
          .setDescription(
              "An output could not be uploaded because it exceeded the maximum size of an entry");
    }
  }

  @VisibleForTesting
  static class OutputDirectoryContext {
    private final List<FileNode> files = new ArrayList<>();
    private final List<DirectoryNode> directories = new ArrayList<>();

    void addFile(FileNode fileNode) {
      files.add(fileNode);
    }

    void addDirectory(DirectoryNode directoryNode) {
      directories.add(directoryNode);
    }

    Directory toDirectory() {
      Collections.sort(files, Comparator.comparing(node -> node.getName()));
      Collections.sort(directories, Comparator.comparing(node -> node.getName()));
      return Directory.newBuilder().addAllFiles(files).addAllDirectories(directories).build();
    }
  }

  private void uploadOutputDirectory(
      ActionResult.Builder resultBuilder,
      String outputDir,
      Path actionRoot,
      PreconditionFailure.Builder preconditionFailure)
      throws IOException, InterruptedException {
    Path outputDirPath = actionRoot.resolve(outputDir);
    if (!Files.exists(outputDirPath)) {
      logger.log(Level.FINE, "ReportResultStage: " + outputDir + " does not exist...");
      return;
    }

    if (!Files.isDirectory(outputDirPath)) {
      logger.log(Level.FINE, "ReportResultStage: " + outputDir + " is not a directory...");
      preconditionFailure
          .addViolationsBuilder()
          .setType(VIOLATION_TYPE_INVALID)
          .setSubject(outputDir)
          .setDescription("An output directory was not a directory");
      return;
    }

    Tree.Builder treeBuilder = Tree.newBuilder();
    OutputDirectoryContext outputRoot = new OutputDirectoryContext();
    Files.walkFileTree(
        outputDirPath,
        new SimpleFileVisitor<Path>() {
          OutputDirectoryContext currentDirectory = null;
          Stack<OutputDirectoryContext> path = new Stack<>();

          @Override
          public FileVisitResult visitFile(Path file, BasicFileAttributes attrs)
              throws IOException {
            Digest digest;
            try {
              digest = getDigestUtil().compute(file);
            } catch (NoSuchFileException e) {
              logger.log(
                  Level.SEVERE,
                  format(
                      "error visiting file %s under output dir %s",
                      outputDirPath.relativize(file), outputDirPath.toAbsolutePath()),
                  e);
              return FileVisitResult.CONTINUE;
            }

            // should we cast to PosixFilePermissions and do gymnastics there for executable?

            // TODO symlink per revision proposal
            currentDirectory.addFile(
                FileNode.newBuilder()
                    .setName(file.getFileName().toString())
                    .setDigest(digest)
                    .setIsExecutable(Files.isExecutable(file))
                    .build());
            try {
              insertFile(digest, file);
            } catch (InterruptedException e) {
              throw new IOException(e);
            } catch (EntryLimitException e) {
              preconditionFailure
                  .addViolationsBuilder()
                  .setType(VIOLATION_TYPE_MISSING)
                  .setSubject("blobs/" + DigestUtil.toString(digest))
                  .setDescription(
                      "An output could not be uploaded because it exceeded the maximum size of an entry");
            }
            return FileVisitResult.CONTINUE;
          }

          @Override
          public FileVisitResult preVisitDirectory(Path dir, BasicFileAttributes attrs)
              throws IOException {
            path.push(currentDirectory);
            if (dir.equals(outputDirPath)) {
              currentDirectory = outputRoot;
            } else {
              currentDirectory = new OutputDirectoryContext();
            }
            return FileVisitResult.CONTINUE;
          }

          @Override
          public FileVisitResult postVisitDirectory(Path dir, IOException exc) throws IOException {
            OutputDirectoryContext parentDirectory = path.pop();
            Directory directory = currentDirectory.toDirectory();
            if (parentDirectory == null) {
              treeBuilder.setRoot(directory);
            } else {
              parentDirectory.addDirectory(
                  DirectoryNode.newBuilder()
                      .setName(dir.getFileName().toString())
                      .setDigest(getDigestUtil().compute(directory))
                      .build());
              treeBuilder.addChildren(directory);
            }
            currentDirectory = parentDirectory;
            return FileVisitResult.CONTINUE;
          }
        });
    Tree tree = treeBuilder.build();
    ByteString treeBlob = tree.toByteString();
    Digest treeDigest = getDigestUtil().compute(treeBlob);
    insertBlob(treeDigest, treeBlob);
    resultBuilder.addOutputDirectoriesBuilder().setPath(outputDir).setTreeDigest(treeDigest);
  }

  @Override
  public void uploadOutputs(
      Digest actionDigest,
      ActionResult.Builder resultBuilder,
      Path actionRoot,
      Iterable<String> outputFiles,
      Iterable<String> outputDirs)
      throws IOException, InterruptedException, StatusException {
    PreconditionFailure.Builder preconditionFailure = PreconditionFailure.newBuilder();
    for (String outputFile : outputFiles) {
      uploadOutputFile(resultBuilder, outputFile, actionRoot, preconditionFailure);
    }
    for (String outputDir : outputDirs) {
      uploadOutputDirectory(resultBuilder, outputDir, actionRoot, preconditionFailure);
    }
    checkPreconditionFailure(actionDigest, preconditionFailure.build());

    /* put together our outputs and update the result */
    updateActionResultStdOutputs(resultBuilder);
  }

  @Override
  public Iterable<ExecutionPolicy> getExecutionPolicies(String name) {
    return policies.get(name);
  }

  @Override
  public boolean putOperation(Operation operation, Action action)
      throws IOException, InterruptedException {
    boolean success = createBackplaneRetrier().execute(() -> instance.putOperation(operation));
    if (success && operation.getDone()) {
      completedOperations.inc();
      logger.log(Level.FINE, "CompletedOperation: " + operation.getName());
    }
    return success;
  }

  private Map<Digest, Directory> createDirectoriesIndex(Iterable<Directory> directories) {
    Set<Digest> directoryDigests = Sets.newHashSet();
    ImmutableMap.Builder<Digest, Directory> directoriesIndex = new ImmutableMap.Builder<>();
    for (Directory directory : directories) {
      // double compute here...
      Digest directoryDigest = getDigestUtil().compute(directory);
      if (!directoryDigests.add(directoryDigest)) {
        continue;
      }
      directoriesIndex.put(directoryDigest, directory);
    }

    return directoriesIndex.build();
  }

  @Override
  public Path createExecDir(
      String operationName, Map<Digest, Directory> directoriesIndex, Action action, Command command)
      throws IOException, InterruptedException {
    return execFileSystem.createExecDir(operationName, directoriesIndex, action, command);
  }

  // might want to split for removeDirectory and decrement references to avoid removing for streamed
  // output
  @Override
  public void destroyExecDir(Path execDir) throws IOException, InterruptedException {
    execFileSystem.destroyExecDir(execDir);
  }

  @Override
  public void blacklistAction(String actionId) throws IOException, InterruptedException {
    createBackplaneRetrier()
        .execute(
            () -> {
              backplane.blacklistAction(actionId);
              return null;
            });
  }

  @Override
  public void putActionResult(ActionKey actionKey, ActionResult actionResult)
      throws IOException, InterruptedException {
    createBackplaneRetrier()
        .execute(
            () -> {
              instance.putActionResult(actionKey, actionResult);
              return null;
            });
  }

  @Override
  public Write getOperationStreamWrite(String name) {
    throw new UnsupportedOperationException();
  }

  @Override
  public long getStandardOutputLimit() {
    return Size.mbToBytes(100);
  }

  @Override
  public long getStandardErrorLimit() {
    return Size.mbToBytes(100);
  }

  @Override
  public void createExecutionLimits() {
    if (limitExecution) {
      createOperationExecutionLimits();
    }
  }

  void createOperationExecutionLimits() {
    try {
      int availableProcessors = Runtime.getRuntime().availableProcessors();
      Preconditions.checkState(availableProcessors >= executeStageWidth);
      int executionsShares =
          Group.getRoot().getCpu().getShares() * executeStageWidth / availableProcessors;
      executionsGroup.getCpu().setShares(executionsShares);
      if (executeStageWidth < availableProcessors) {
        /* only divide up our cfs quota if we need to limit below the available processors for executions */
        executionsGroup
            .getCpu()
            .setCFSQuota(executeStageWidth * Group.getRoot().getCpu().getCFSPeriod());
      }
      // create 1024 * execution width shares to choose from
      operationsGroup.getCpu().setShares(executeStageWidth * 1024);
    } catch (IOException e) {
      try {
        operationsGroup.getCpu().close();
      } catch (IOException closeEx) {
        e.addSuppressed(closeEx);
      }
      throw new RuntimeException(e);
    }
  }

  @Override
  public void destroyExecutionLimits() {
    try {
      operationsGroup.getCpu().close();
      executionsGroup.getCpu().close();
    } catch (IOException e) {
      throw new RuntimeException(e);
    }
  }

  String getOperationId(String operationName) {
    String[] components = operationName.split("/");
    Preconditions.checkState(components.length >= 3);
    Preconditions.checkState(components[components.length - 2].equals("operations"));
    return components[components.length - 1];
  }

  @Override
  public int commandExecutionClaims(Command command) {
    ResourceLimits limits = commandExecutionSettings(command);
    return limits.cpu.claimed;
  }

  public ResourceLimits commandExecutionSettings(Command command) {
    ResourceLimits limits =
        ResourceDecider.decideResourceLimitations(
            command, onlyMulticoreTests, getExecuteStageWidth());
    return limits;
  }

  @Override
  public IOResource limitExecution(
      String operationName, ImmutableList.Builder<String> arguments, Command command) {
    if (limitExecution) {
      ResourceLimits limits =
          ResourceDecider.decideResourceLimitations(
              command, onlyMulticoreTests, getExecuteStageWidth());

      return limitSpecifiedExecution(limits, operationName, arguments);
    }
    return new IOResource() {
      @Override
      public void close() {}

      @Override
      public boolean isReferenced() {
        return false;
      }
    };
  }

  IOResource limitSpecifiedExecution(
      ResourceLimits limits, String operationName, ImmutableList.Builder<String> arguments) {

    // The decision to apply resource restrictions has already been decided within the
    // ResourceLimits object. We apply the cgroup settings to file resources
    // and collect group names to use on the CLI.
    String operationId = getOperationId(operationName);
    final Group group = operationsGroup.getChild(operationId);
    ArrayList<IOResource> resources = new ArrayList<IOResource>();
    ArrayList<String> usedGroups = new ArrayList<String>();

    // Possibly set core restrictions.
    if (limits.cpu.limit) {
      applyCpuLimits(group, limits, resources);
      usedGroups.add(group.getCpu().getName());
    }

    // Possibly set memory restrictions.
    if (limits.mem.limit) {
      applyMemLimits(group, limits, resources);
      usedGroups.add(group.getMem().getName());
    }

    // Possibly set network restrictions.
<<<<<<< HEAD
    // This is not the ideal implementation of block-network.
    // For now, without the linux-sandbox, we will unshare the network namespace.
    if (limits.network.blockNetwork && !limits.useLinuxSandbox) {
      arguments.add("/usr/bin/unshare", "-n", "-r");
    }

    // Decide the CLI for running the sandbox
    // For reference on how bazel spawns the sandbox:
    // https://github.com/bazelbuild/bazel/blob/ddf302e2798be28bb67e32d5c2fc9c73a6a1fbf4/src/main/java/com/google/devtools/build/lib/sandbox/LinuxSandboxUtil.java#L183
    if (limits.useLinuxSandbox) {
      arguments.add("/app/buildfarm/linux-sandbox");

      if (limits.network.blockNetwork) {
        arguments.add("-N");
      }

      arguments.add("--");
    }

=======
    if (limits.network.blockNetwork) {
      arguments.add("/usr/bin/unshare", "-n", "-r");
    }

>>>>>>> db0f9bd2
    // Decide the CLI for running under cgroups
    if (limitGlobalExecution || !usedGroups.isEmpty()) {
      arguments.add(
          "/usr/bin/cgexec", "-g", String.join(",", usedGroups) + ":" + group.getHierarchy());
    }

    // The executor expects a single IOResource.
    // However, we may have multiple IOResources due to using multiple cgroup groups.
    // We construct a single IOResource to account for this.
    return combineResources(resources);
  }

  private void applyCpuLimits(Group group, ResourceLimits limits, ArrayList<IOResource> resources) {

    Cpu cpu = group.getCpu();
    try {
      cpu.close();
      if (limits.cpu.max > 0) {
        /* period of 100ms */
        cpu.setCFSPeriod(100000);
        cpu.setCFSQuota(limits.cpu.max * 100000);
      }
      if (limits.cpu.min > 0) {
        cpu.setShares(limits.cpu.min * 1024);
      }
    } catch (IOException e) {
      // clear interrupt flag if set due to ClosedByInterruptException
      boolean wasInterrupted = Thread.interrupted();
      try {
        cpu.close();
      } catch (IOException closeEx) {
        e.addSuppressed(closeEx);
      }
      if (wasInterrupted) {
        Thread.currentThread().interrupt();
      }
      throw new RuntimeException(e);
    }
    resources.add(cpu);
  }

  private void applyMemLimits(Group group, ResourceLimits limits, ArrayList<IOResource> resources) {

    try {
      Mem mem = group.getMem();
      mem.setMemoryLimit(limits.mem.claimed);
      resources.add(mem);
    } catch (IOException e) {
      throw new RuntimeException(e);
    }
  }

  private IOResource combineResources(ArrayList<IOResource> resources) {
    return new IOResource() {
      @Override
      public void close() {
        for (IOResource resource : resources) {
          try {
            resource.close();
          } catch (IOException e) {
            throw new RuntimeException(e);
          }
        }
      }

      @Override
      public boolean isReferenced() {
        for (IOResource resource : resources) {
          if (resource.isReferenced()) {
            return true;
          }
        }
        return false;
      }
    };
  }
}<|MERGE_RESOLUTION|>--- conflicted
+++ resolved
@@ -927,7 +927,6 @@
     }
 
     // Possibly set network restrictions.
-<<<<<<< HEAD
     // This is not the ideal implementation of block-network.
     // For now, without the linux-sandbox, we will unshare the network namespace.
     if (limits.network.blockNetwork && !limits.useLinuxSandbox) {
@@ -947,12 +946,6 @@
       arguments.add("--");
     }
 
-=======
-    if (limits.network.blockNetwork) {
-      arguments.add("/usr/bin/unshare", "-n", "-r");
-    }
-
->>>>>>> db0f9bd2
     // Decide the CLI for running under cgroups
     if (limitGlobalExecution || !usedGroups.isEmpty()) {
       arguments.add(
