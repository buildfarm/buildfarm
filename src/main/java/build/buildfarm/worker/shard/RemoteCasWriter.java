--- conflicted
+++ resolved
@@ -50,22 +50,13 @@
 
 @Log
 public class RemoteCasWriter implements CasWriter {
-<<<<<<< HEAD
-  private final Set<String> workerSet;
-=======
   private final Backplane backplane;
->>>>>>> 14810a42
   private final LoadingCache<String, Instance> workerStubs;
   private final Retrier retrier;
 
   public RemoteCasWriter(
-<<<<<<< HEAD
-      Set<String> workerSet, LoadingCache<String, Instance> workerStubs, Retrier retrier) {
-    this.workerSet = workerSet;
-=======
       Backplane backplane, LoadingCache<String, Instance> workerStubs, Retrier retrier) {
     this.backplane = backplane;
->>>>>>> 14810a42
     this.workerStubs = workerStubs;
     this.retrier = retrier;
   }
@@ -81,37 +72,24 @@
   private void insertFileToCasMember(Digest digest, DigestFunction.Value digestFunction, Path file)
       throws IOException, InterruptedException {
     try (InputStream in = Files.newInputStream(file)) {
-<<<<<<< HEAD
       retrier.execute(() -> writeToCasMember(digest, digestFunction, in));
-=======
-      retrier.execute(() -> writeToCasMember(digest, in));
->>>>>>> 14810a42
     } catch (RetryException e) {
       Throwable cause = e.getCause();
       Throwables.throwIfInstanceOf(cause, IOException.class);
       Throwables.throwIfUnchecked(cause);
-<<<<<<< HEAD
-      throw new RuntimeException(cause);
-    }
-  }
-
+      throw new IOException(cause);
+    }
+  }
+
+  private long writeToCasMember(Digest digest, InputStream in)
+      throws IOException, InterruptedException {
   private long writeToCasMember(Digest digest, DigestFunction.Value digestFunction, InputStream in)
-=======
-      throw new IOException(cause);
-    }
-  }
-
-  private long writeToCasMember(Digest digest, InputStream in)
->>>>>>> 14810a42
       throws IOException, InterruptedException {
     // create a write for inserting into another CAS member.
     String workerName = getRandomWorker();
     Write write = getCasMemberWrite(digest, digestFunction, workerName);
 
-<<<<<<< HEAD
-=======
     write.reset();
->>>>>>> 14810a42
     try {
       return streamIntoWriteFuture(in, write, digest).get();
     } catch (ExecutionException e) {
@@ -119,11 +97,7 @@
       Throwables.throwIfInstanceOf(cause, IOException.class);
       // prevent a discard of this frame
       Status status = Status.fromThrowable(cause);
-<<<<<<< HEAD
-      throw status.asRuntimeException();
-=======
       throw new IOException(status.asException());
->>>>>>> 14810a42
     }
   }
 
@@ -142,7 +116,6 @@
   @Override
   public void insertBlob(Digest digest, DigestFunction.Value digestFunction, ByteString content)
       throws IOException, InterruptedException {
-<<<<<<< HEAD
     insertBlobToCasMember(digest, digestFunction, content);
   }
 
@@ -150,19 +123,11 @@
       throws IOException, InterruptedException {
     try (InputStream in = content.newInput()) {
       retrier.execute(() -> writeToCasMember(digest, digestFunction, in));
-=======
-    try (InputStream in = content.newInput()) {
-      retrier.execute(() -> writeToCasMember(digest, in));
->>>>>>> 14810a42
     } catch (RetryException e) {
       Throwable cause = e.getCause();
       Throwables.throwIfInstanceOf(cause, IOException.class);
       Throwables.throwIfUnchecked(cause);
-<<<<<<< HEAD
-      throw new RuntimeException(cause);
-=======
       throw new IOException(cause);
->>>>>>> 14810a42
     }
   }
 
