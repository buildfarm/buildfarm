--- conflicted
+++ resolved
@@ -553,11 +553,7 @@
                 }
               }
             },
-<<<<<<< HEAD
-            "Worker.registration")
-=======
             "Worker.failsafeRegistration")
->>>>>>> 33ea5759
         .start();
   }
 
@@ -612,12 +608,8 @@
     // Create the appropriate writer for the context
     CasWriter writer;
     if (!configs.getWorker().getCapabilities().isCas()) {
-<<<<<<< HEAD
       Retrier retrier = new Retrier(Backoff.sequential(5), Retrier.DEFAULT_IS_RETRIABLE);
-      writer = new RemoteCasWriter(backplane.getWorkers(), workerStubs, retrier);
-=======
-      writer = new RemoteCasWriter(backplane.getStorageWorkers(), workerStubs);
->>>>>>> 33ea5759
+      writer = new RemoteCasWriter(backplane.getStorageWorkers(), workerStubs, retrier);
     } else {
       writer = new LocalCasWriter(execFileSystem);
     }
