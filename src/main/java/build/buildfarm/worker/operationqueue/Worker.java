--- conflicted
+++ resolved
@@ -38,12 +38,9 @@
 import build.buildfarm.instance.stub.ByteStreamUploader;
 import build.buildfarm.instance.stub.StubInstance;
 import build.buildfarm.v1test.InstanceEndpoint;
-<<<<<<< HEAD
 import build.buildfarm.v1test.PlatformValidationSettings;
 import build.buildfarm.v1test.QueueEntry;
 import build.buildfarm.v1test.QueuedOperation;
-=======
->>>>>>> ae7a2006
 import build.buildfarm.v1test.WorkerConfig;
 import build.buildfarm.worker.ExecuteActionStage;
 import build.buildfarm.worker.InputFetchStage;
@@ -224,324 +221,8 @@
 
     Instance acInstance = newStubInstance(config.getActionCache(), casInstance.getDigestUtil());
     WorkerContext context =
-<<<<<<< HEAD
-        new WorkerContext() {
-          ListMultimap<String, ExecutionPolicy> policies =
-              ExecutionPolicies.toMultimap(config.getExecutionPoliciesList());
-
-          @Override
-          public String getName() {
-            try {
-              return java.net.InetAddress.getLocalHost().getHostName();
-            } catch (java.net.UnknownHostException e) {
-              throw new RuntimeException(e);
-            }
-          }
-
-          @Override
-          public boolean shouldErrorOperationOnRemainingResources() {
-            return config.getPlatformValidationSettings().getErrorOperationRemainingResources();
-          }
-
-          @Override
-          public Poller createPoller(
-              String name, QueueEntry queueEntry, ExecutionStage.Value stage) {
-            Poller poller = new Poller(config.getOperationPollPeriod());
-            resumePoller(poller, name, queueEntry, stage, () -> {}, Deadline.after(10, DAYS));
-            return poller;
-          }
-
-          @Override
-          public void resumePoller(
-              Poller poller,
-              String name,
-              QueueEntry queueEntry,
-              ExecutionStage.Value stage,
-              Runnable onFailure,
-              Deadline deadline) {
-            String operationName = queueEntry.getExecuteEntry().getOperationName();
-            poller.resume(
-                () -> {
-                  boolean success = oq.poll(operationName, stage);
-                  logger.log(
-                      Level.INFO,
-                      format(
-                          "%s: poller: Completed Poll for %s: %s",
-                          name, operationName, success ? "OK" : "Failed"));
-                  if (!success) {
-                    onFailure.run();
-                  }
-                  return success;
-                },
-                () -> {
-                  logger.log(
-                      Level.INFO,
-                      format("%s: poller: Deadline expired for %s", name, operationName));
-                  onFailure.run();
-                },
-                deadline);
-          }
-
-          @Override
-          public DigestUtil getDigestUtil() {
-            return casInstance.getDigestUtil();
-          }
-
-          @Override
-          public void match(MatchListener listener) throws InterruptedException {
-            oq.match(listener);
-          }
-
-          @Override
-          public CASInsertionPolicy getFileCasPolicy() {
-            return config.getFileCasPolicy();
-          }
-
-          @Override
-          public CASInsertionPolicy getStdoutCasPolicy() {
-            return config.getStdoutCasPolicy();
-          }
-
-          @Override
-          public CASInsertionPolicy getStderrCasPolicy() {
-            return config.getStderrCasPolicy();
-          }
-
-          @Override
-          public int getInputFetchStageWidth() {
-            return config.getInputFetchStageWidth();
-          }
-
-          @Override
-          public int getExecuteStageWidth() {
-            return config.getExecuteStageWidth();
-          }
-
-          @Override
-          public boolean hasDefaultActionTimeout() {
-            return config.hasDefaultActionTimeout();
-          }
-
-          @Override
-          public boolean hasMaximumActionTimeout() {
-            return config.hasMaximumActionTimeout();
-          }
-
-          @Override
-          public boolean getStreamStdout() {
-            return config.getStreamStdout();
-          }
-
-          @Override
-          public boolean getStreamStderr() {
-            return config.getStreamStderr();
-          }
-
-          @Override
-          public Duration getDefaultActionTimeout() {
-            return config.getDefaultActionTimeout();
-          }
-
-          @Override
-          public Duration getMaximumActionTimeout() {
-            return config.getMaximumActionTimeout();
-          }
-
-          @Override
-          public void uploadOutputs(
-              Digest actionDigest,
-              ActionResult.Builder resultBuilder,
-              Path actionRoot,
-              Iterable<String> outputFiles,
-              Iterable<String> outputDirs)
-              throws IOException, InterruptedException {
-            Worker.uploadOutputs(
-                resultBuilder,
-                casInstance.getDigestUtil(),
-                actionRoot,
-                outputFiles,
-                outputDirs,
-                uploader,
-                config.getInlineContentLimit(),
-                config.getFileCasPolicy(),
-                config.getStdoutCasPolicy(),
-                config.getStderrCasPolicy());
-          }
-
-          @Override
-          public QueuedOperation getQueuedOperation(QueueEntry queueEntry)
-              throws IOException, InterruptedException {
-            Digest queuedOperationDigest = queueEntry.getQueuedOperationDigest();
-            ByteString queuedOperationBlob =
-                getBlob(
-                    casInstance,
-                    queuedOperationDigest,
-                    queueEntry.getExecuteEntry().getRequestMetadata());
-            if (queuedOperationBlob == null) {
-              return null;
-            }
-            try {
-              return QueuedOperation.parseFrom(queuedOperationBlob);
-            } catch (InvalidProtocolBufferException e) {
-              logger.log(
-                  Level.WARNING,
-                  format(
-                      "invalid queued operation: %s(%s)",
-                      queueEntry.getExecuteEntry().getOperationName(),
-                      DigestUtil.toString(queuedOperationDigest)));
-              return null;
-            }
-          }
-
-          @Override
-          public Path createExecDir(
-              String operationName,
-              Map<Digest, Directory> directoriesIndex,
-              Action action,
-              Command command)
-              throws IOException, InterruptedException {
-            OutputDirectory outputDirectory =
-                OutputDirectory.parse(
-                    command.getOutputFilesList(),
-                    command.getOutputDirectoriesList(),
-                    command.getEnvironmentVariablesList());
-
-            Path execDir = root.resolve(operationName);
-            if (Files.exists(execDir)) {
-              Directories.remove(execDir);
-            }
-            Files.createDirectories(execDir);
-
-            ImmutableList.Builder<String> inputFiles = new ImmutableList.Builder<>();
-            ImmutableList.Builder<Digest> inputDirectories = new ImmutableList.Builder<>();
-
-            boolean fetched = false;
-            try {
-              fetchInputs(
-                  execDir,
-                  action.getInputRootDigest(),
-                  directoriesIndex,
-                  outputDirectory,
-                  inputFiles,
-                  inputDirectories);
-              fetched = true;
-            } finally {
-              if (!fetched) {
-                fileCache.decrementReferences(inputFiles.build(), inputDirectories.build());
-              }
-            }
-
-            rootInputFiles.put(execDir, inputFiles.build());
-            rootInputDirectories.put(execDir, inputDirectories.build());
-
-            boolean stamped = false;
-            try {
-              outputDirectory.stamp(execDir);
-              stamped = true;
-            } finally {
-              if (!stamped) {
-                destroyExecDir(execDir);
-              }
-            }
-
-            return execDir;
-          }
-
-          @Override
-          public void destroyExecDir(Path execDir) throws IOException, InterruptedException {
-            Iterable<String> inputFiles = rootInputFiles.remove(execDir);
-            Iterable<Digest> inputDirectories = rootInputDirectories.remove(execDir);
-
-            fileCache.decrementReferences(inputFiles, inputDirectories);
-            Directories.remove(execDir);
-          }
-
-          @Override
-          public Iterable<ExecutionPolicy> getExecutionPolicies(String name) {
-            return policies.get(name);
-          }
-
-          @Override
-          public boolean putOperation(
-              Operation operation, PlatformValidationSettings settings, Action action)
-              throws InterruptedException {
-            return oq.put(operation, settings);
-          }
-
-          // doesn't belong in CAS or AC, must be in OQ
-          @Override
-          public Write getOperationStreamWrite(String name) {
-            return oq.getStreamWrite(name);
-          }
-
-          @Override
-          public void blacklistAction(String actionId) {
-            // ignore
-          }
-
-          @Override
-          public void putActionResult(ActionKey actionKey, ActionResult actionResult)
-              throws InterruptedException {
-            try {
-              retrier.execute(
-                  () -> {
-                    acInstance.putActionResult(actionKey, actionResult);
-                    return null;
-                  });
-            } catch (IOException e) {
-              Throwable cause = e.getCause();
-              if (cause == null) {
-                throw new RuntimeException(e);
-              }
-              Throwables.throwIfUnchecked(cause);
-              throw new RuntimeException(cause);
-            }
-          }
-
-          @Override
-          public long getStandardOutputLimit() {
-            return Size.mbToBytes(100);
-          }
-
-          @Override
-          public long getStandardErrorLimit() {
-            return Size.mbToBytes(100);
-          }
-
-          @Override
-          public void createExecutionLimits() {}
-
-          @Override
-          public void destroyExecutionLimits() {}
-
-          @Override
-          public IOResource limitExecution(
-              String operationName, ImmutableList.Builder<String> arguments, Command command) {
-            return new IOResource() {
-              @Override
-              public void close() {}
-
-              @Override
-              public boolean isReferenced() {
-                return false;
-              }
-            };
-          }
-
-          @Override
-          public int commandExecutionClaims(Command command) {
-            return 1;
-          }
-
-          @Override
-          public ResourceLimits commandExecutionSettings(Command command) {
-            return new ResourceLimits();
-          }
-        };
-=======
         new OperationQueueWorkerContext(
             config, casInstance, acInstance, oq, uploader, fileCache, root, retrier);
->>>>>>> ae7a2006
 
     PipelineStage completeStage =
         new PutOperationStage((operation) -> oq.deactivate(operation.getName()));
