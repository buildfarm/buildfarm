// Copyright 2020 The Bazel Authors. All rights reserved.
//
// Licensed under the Apache License, Version 2.0 (the "License");
// you may not use this file except in compliance with the License.
// You may obtain a copy of the License at
//
//    http://www.apache.org/licenses/LICENSE-2.0
//
// Unless required by applicable law or agreed to in writing, software
// distributed under the License is distributed on an "AS IS" BASIS,
// WITHOUT WARRANTIES OR CONDITIONS OF ANY KIND, either express or implied.
// See the License for the specific language governing permissions and
// limitations under the License.

package build.buildfarm.worker;

import build.bazel.remote.execution.v2.Command;
import build.bazel.remote.execution.v2.Platform.Property;
import build.buildfarm.common.ExecutionProperties;
import com.google.common.collect.Iterables;
import java.util.Map;
import org.json.simple.parser.JSONParser;
import org.json.simple.parser.ParseException;

/**
 * @class ResourceDecider
 * @brief Decide the resource limitations for a given command.
 * @details Platform properties from specified exec_properties are taken into account as well as
 *     global buildfarm configuration.
 */
public class ResourceDecider {

  /**
   * @brief Decide resource limitations for the given command.
   * @details Platform properties from specified exec_properties are taken into account as well as
   *     global buildfarm configuration.
   * @param command The command to decide resource limitations for.
   * @param onlyMulticoreTests Only allow tests to be multicore.
   * @param executeStageWidth The maximum amount of cores available for the operation.
   * @return Default resource limits.
   * @note Suggested return identifier: resourceLimits.
   */
  public static ResourceLimits decideResourceLimitations(
      Command command, boolean onlyMulticoreTests, int executeStageWidth) {
    ResourceLimits limits = new ResourceLimits();

    command
        .getPlatform()
        .getPropertiesList()
        .forEach(
            (property) -> {
              evaluateProperty(limits, property);
            });

    // force limits on non-test actions
    if (onlyMulticoreTests && !commandIsTest(command)) {
      limits.cpu.min = 1;
      limits.cpu.max = 1;
    }

    // Should we limit the cores of the action during execution? by default, no.
    // If the action has suggested core restrictions on itself, then yes.
    // Claim minimal core amount with regards to execute stage width.
    limits.cpu.limit = (limits.cpu.min > 0 || limits.cpu.max > 0);
    limits.cpu.claimed = Math.min(limits.cpu.min, executeStageWidth);

    // Should we limit the memory of the action during execution? by default, no.
    // If the action has suggested memory restrictions on itself, then yes.
    // Claim minimal memory amount based on action's suggestion.
    limits.mem.limit = (limits.mem.min > 0 || limits.mem.max > 0);
    limits.mem.claimed = limits.mem.min;

    // we choose to resolve variables after the other variable values have been decided
    resolveEnvironmentVariables(limits);

    return limits;
  }

  /**
   * @brief Evaluate a given platform property of a command and use it to adjust execution settings.
   * @details Parses the property key/value and stores them appropriately.
   * @param limits Current limits to apply changes to.
   * @param property The property to store.
   */
  private static void evaluateProperty(ResourceLimits limits, Property property) {

    // handle execution wrapper properties
    if (property.getName().equals(ExecutionProperties.LINUX_SANDBOX)) {
      storeLinuxSandbox(limits, property);
    }

    // handle cpu properties
    if (property.getName().equals(ExecutionProperties.MIN_CORES)) {
      storeMinCores(limits, property);
    } else if (property.getName().equals(ExecutionProperties.MAX_CORES)) {
      storeMaxCores(limits, property);
    } else if (property.getName().equals(ExecutionProperties.CORES)) {
      storeCores(limits, property);
    }

    // handle mem properties
    if (property.getName().equals(ExecutionProperties.MIN_MEM)) {
      storeMinMem(limits, property);
    } else if (property.getName().equals(ExecutionProperties.MAX_MEM)) {
      storeMaxMem(limits, property);
    }

    // handle network properties
    if (property.getName().equals(ExecutionProperties.BLOCK_NETWORK)) {
      storeBlockNetwork(limits, property);
    }

    // handle env properties
    else if (property.getName().equals(ExecutionProperties.ENV_VARS)) {
      storeEnvVars(limits, property);
    } else if (property.getName().startsWith(ExecutionProperties.ENV_VAR)) {
      storeEnvVar(limits, property);
    }

    // handle debug properties
    else if (property.getName().equals(ExecutionProperties.DEBUG_BEFORE_EXECUTION)) {
      storeBeforeExecutionDebug(limits, property);
    } else if (property.getName().equals(ExecutionProperties.DEBUG_AFTER_EXECUTION)) {
      storeAfterExecutionDebug(limits, property);
    }
  }

  /**
<<<<<<< HEAD
   * @brief Store the property for both min/max cores.
   * @details Parses and stores the property.
   * @param limits Current limits to apply changes to.
   * @param property The property to store.
   */
  private static void storeCores(ResourceLimits limits, Property property) {
    int amount = Integer.parseInt(property.getValue());
    limits.cpu.min = amount;
    limits.cpu.max = amount;
=======
   * @brief Store the property for using bazel's linux sandbox.
   * @details Parses and stores a boolean.
   * @param limits Current limits to apply changes to.
   * @param property The property to store.
   */
  private static void storeLinuxSandbox(ResourceLimits limits, Property property) {
    limits.useLinuxSandbox = Boolean.parseBoolean(property.getValue());
>>>>>>> 77f238e1
  }

  /**
   * @brief Store the property for min cores.
   * @details Parses and stores the property.
   * @param limits Current limits to apply changes to.
   * @param property The property to store.
   */
  private static void storeMinCores(ResourceLimits limits, Property property) {
    limits.cpu.min = Integer.parseInt(property.getValue());
  }

  /**
   * @brief Store the property for max cores.
   * @details Parses and stores the property.
   * @param limits Current limits to apply changes to.
   * @param property The property to store.
   */
  private static void storeMaxCores(ResourceLimits limits, Property property) {
    limits.cpu.max = Integer.parseInt(property.getValue());
  }

  /**
   * @brief Store the property for min mem.
   * @details Parses and stores the property.
   * @param limits Current limits to apply changes to.
   * @param property The property to store.
   */
  private static void storeMinMem(ResourceLimits limits, Property property) {
    limits.mem.min = Long.parseLong(property.getValue());
  }

  /**
   * @brief Store the property for max mem.
   * @details Parses and stores the property.
   * @param limits Current limits to apply changes to.
   * @param property The property to store.
   */
  private static void storeMaxMem(ResourceLimits limits, Property property) {
    limits.mem.max = Long.parseLong(property.getValue());
  }

  /**
   * @brief Store the property for blocking network.
   * @details Parses and stores a boolean.
   * @param limits Current limits to apply changes to.
   * @param property The property to store.
   */
  private static void storeBlockNetwork(ResourceLimits limits, Property property) {
    limits.network.blockNetwork = Boolean.parseBoolean(property.getValue());
  }

  /**
   * @brief Store the property for blocking network.
   * @details Parses and stores a boolean.
   * @param limits Current limits to apply changes to.
   * @param property The property to store.
   */
  private static void storeBlockNetwork(ResourceLimits limits, Property property) {
    limits.network.blockNetwork = Boolean.parseBoolean(property.getValue());
  }

  /**
   * @brief Store the property for env vars.
   * @details Parses the property as json.
   * @param limits Current limits to apply changes to.
   * @param property The property to store.
   */
  private static void storeEnvVars(ResourceLimits limits, Property property) {
    try {
      JSONParser parser = new JSONParser();
      limits.extraEnvironmentVariables = (Map<String, String>) parser.parse(property.getValue());
    } catch (ParseException pe) {
    }
  }

  /**
   * @brief Store the property for an env var.
   * @details Parses the property key name for the env var name.
   * @param limits Current limits to apply changes to.
   * @param property The property to store.
   */
  private static void storeEnvVar(ResourceLimits limits, Property property) {
    String keyValue[] = property.getName().split(":", 2);
    String key = keyValue[1];
    String value = property.getValue();
    limits.extraEnvironmentVariables.put(key, value);
  }

  /**
   * @brief Store the property for debugging before an execution.
   * @details Parses and stores a boolean.
   * @param limits Current limits to apply changes to.
   * @param property The property to store.
   */
  private static void storeBeforeExecutionDebug(ResourceLimits limits, Property property) {
    limits.debugBeforeExecution = Boolean.parseBoolean(property.getValue());
  }

  /**
   * @brief Store the property for debugging after an execution.
   * @details Parses and stores a boolean.
   * @param limits Current limits to apply changes to.
   * @param property The property to store.
   */
  private static void storeAfterExecutionDebug(ResourceLimits limits, Property property) {
    limits.debugAfterExecution = Boolean.parseBoolean(property.getValue());
  }

  /**
   * @brief Resolve any templates found in the env variables.
   * @details This assumes the other values that will be resolving the templates have already been
   *     decided.
   * @param limits Current limits to have resolved.
   */
  private static void resolveEnvironmentVariables(ResourceLimits limits) {
    // resolve any template values
    limits.extraEnvironmentVariables.replaceAll(
        (key, val) -> {
          val = val.replace("{{limits.cpu.min}}", String.valueOf(limits.cpu.min));
          val = val.replace("{{limits.cpu.max}}", String.valueOf(limits.cpu.max));
          val = val.replace("{{limits.cpu.claimed}}", String.valueOf(limits.cpu.claimed));
          return val;
        });
  }

  /**
   * @brief Derive if command is a test run.
   * @details Find a reliable way to identify whether a command is a test or not.
   * @param command The command to identify as a test command.
   * @return Whether the command is a test.
   * @note Suggested return identifier: exists.
   */
  private static boolean commandIsTest(Command command) {
    // only tests are setting this currently - other mechanisms are unreliable
    return Iterables.any(
        command.getEnvironmentVariablesList(),
        (envVar) -> envVar.getName().equals("XML_OUTPUT_FILE"));
  }
}<|MERGE_RESOLUTION|>--- conflicted
+++ resolved
@@ -126,7 +126,6 @@
   }
 
   /**
-<<<<<<< HEAD
    * @brief Store the property for both min/max cores.
    * @details Parses and stores the property.
    * @param limits Current limits to apply changes to.
@@ -136,7 +135,9 @@
     int amount = Integer.parseInt(property.getValue());
     limits.cpu.min = amount;
     limits.cpu.max = amount;
-=======
+}
+
+  /**
    * @brief Store the property for using bazel's linux sandbox.
    * @details Parses and stores a boolean.
    * @param limits Current limits to apply changes to.
@@ -144,7 +145,6 @@
    */
   private static void storeLinuxSandbox(ResourceLimits limits, Property property) {
     limits.useLinuxSandbox = Boolean.parseBoolean(property.getValue());
->>>>>>> 77f238e1
   }
 
   /**
