--- conflicted
+++ resolved
@@ -518,10 +518,9 @@
   public void execute(
       Digest actionDigest,
       boolean skipCacheLookup,
-<<<<<<< HEAD
       ExecutionPolicy executionPolicy,
       ResultsCachePolicy resultsCachePolicy,
-      Predicate<Operation> watcher) {
+      Predicate<Operation> watcher) throws InterruptedException {
     ByteString actionBlob = getBlob(actionDigest);
     Preconditions.checkState(actionBlob != null, INVALID_DIGEST);
 
@@ -535,11 +534,6 @@
       return;
     }
 
-=======
-      int totalInputFileCount,
-      long totalInputFileBytes,
-      Consumer<Operation> onOperation) throws InterruptedException {
->>>>>>> 9e85388e
     validateAction(action);
 
     ActionKey actionKey = DigestUtil.asActionKey(actionDigest);
