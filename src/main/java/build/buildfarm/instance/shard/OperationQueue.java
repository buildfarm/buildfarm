--- conflicted
+++ resolved
@@ -25,15 +25,11 @@
 import com.google.common.collect.SetMultimap;
 import java.util.ArrayList;
 import java.util.List;
-<<<<<<< HEAD
 import java.util.concurrent.ArrayBlockingQueue;
 import java.util.concurrent.BlockingQueue;
 import java.util.concurrent.ExecutorService;
 import java.util.stream.Collectors;
 import java.util.stream.IntStream;
-=======
-import java.util.stream.Collectors;
->>>>>>> edf2211c
 import redis.clients.jedis.JedisCluster;
 
 /**
@@ -232,9 +228,7 @@
    */
   public String dequeue(JedisCluster jedis, List<Platform.Property> provisions)
       throws InterruptedException {
-<<<<<<< HEAD
-    return dequeued.take();
-=======
+    
     // Select all matched queues, and attempt dequeuing via round-robin.
     List<BalancedRedisQueue> queues = chooseEligibleQueues(provisions);
     int index = roundRobinPopIndex(queues);
@@ -247,7 +241,6 @@
       value = queues.get(index).nonBlockingDequeue(jedis);
     }
     return value;
->>>>>>> edf2211c
   }
 
   /**
@@ -334,12 +327,12 @@
     return null;
   }
 
-<<<<<<< HEAD
   private List<BalancedRedisQueue> chooseAllQueues() {
     return queues.stream()
         .map(provisionedQueue -> provisionedQueue.queue())
         .collect(Collectors.toList());
-=======
+  }
+  
   /**
    * @brief Choose an eligible queues based on given properties.
    * @details We use the platform execution properties of a queue entry to determine the appropriate
@@ -360,7 +353,6 @@
     }
 
     return eligibleQueues;
->>>>>>> edf2211c
   }
 
   /**
