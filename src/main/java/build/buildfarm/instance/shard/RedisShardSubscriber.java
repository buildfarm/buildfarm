--- conflicted
+++ resolved
@@ -70,12 +70,8 @@
   private final Map<String, ShardWorker> workers;
   private final int workerChangeTypeMask;
   private final String workerChannel;
-<<<<<<< HEAD
+  private final Consumer<String> onWorkerRemoved;
   private final Map<String, Executor> executors;
-=======
-  private final Consumer<String> onWorkerRemoved;
-  private final Executor executor;
->>>>>>> 9e544b7a
   private SettableFuture<Void> subscribeFuture = null;
 
   RedisShardSubscriber(
@@ -83,22 +79,14 @@
       Map<String, ShardWorker> workers,
       int workerChangeTypeMask,
       String workerChannel,
-<<<<<<< HEAD
+      Consumer<String> onWorkerRemoved,
       Map<String, Executor> executors) {
-=======
-      Consumer<String> onWorkerRemoved,
-      Executor executor) {
->>>>>>> 9e544b7a
     this.watchers = watchers;
     this.workers = workers;
     this.workerChangeTypeMask = workerChangeTypeMask;
     this.workerChannel = workerChannel;
-<<<<<<< HEAD
+    this.onWorkerRemoved = onWorkerRemoved;
     this.executors = executors;
-=======
-    this.onWorkerRemoved = onWorkerRemoved;
-    this.executor = executor;
->>>>>>> 9e544b7a
   }
 
   public List<String> watchedOperationChannels() {
