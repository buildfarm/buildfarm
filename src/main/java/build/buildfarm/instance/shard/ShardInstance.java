// Copyright 2017 The Bazel Authors. All rights reserved.
//
// Licensed under the Apache License, Version 2.0 (the "License");
// you may not use this file except in compliance with the License.
// You may obtain a copy of the License at
//
//    http://www.apache.org/licenses/LICENSE-2.0
//
// Unless required by applicable law or agreed to in writing, software
// distributed under the License is distributed on an "AS IS" BASIS,
// WITHOUT WARRANTIES OR CONDITIONS OF ANY KIND, either express or implied.
// See the License for the specific language governing permissions and
// limitations under the License.

package build.buildfarm.instance.shard;

import static build.buildfarm.cas.ContentAddressableStorage.NOT_FOUND;
import static build.buildfarm.cas.ContentAddressableStorage.OK;
import static build.buildfarm.common.Actions.asExecutionStatus;
import static build.buildfarm.common.Actions.checkPreconditionFailure;
import static build.buildfarm.common.Actions.invalidActionVerboseMessage;
import static build.buildfarm.common.Errors.VIOLATION_TYPE_INVALID;
import static build.buildfarm.common.Errors.VIOLATION_TYPE_MISSING;
import static build.buildfarm.common.config.Backplane.BACKPLANE_TYPE.SHARD;
import static build.buildfarm.instance.shard.Util.SHARD_IS_RETRIABLE;
import static build.buildfarm.instance.shard.Util.correctMissingBlob;
import static com.google.common.base.Preconditions.checkState;
import static com.google.common.base.Throwables.throwIfUnchecked;
import static com.google.common.util.concurrent.Futures.addCallback;
import static com.google.common.util.concurrent.Futures.allAsList;
import static com.google.common.util.concurrent.Futures.catching;
import static com.google.common.util.concurrent.Futures.catchingAsync;
import static com.google.common.util.concurrent.Futures.immediateFailedFuture;
import static com.google.common.util.concurrent.Futures.immediateFuture;
import static com.google.common.util.concurrent.Futures.transform;
import static com.google.common.util.concurrent.Futures.transformAsync;
import static com.google.common.util.concurrent.MoreExecutors.directExecutor;
import static java.lang.String.format;
import static java.util.concurrent.Executors.newSingleThreadExecutor;
import static java.util.concurrent.Executors.newSingleThreadScheduledExecutor;
import static java.util.concurrent.TimeUnit.MICROSECONDS;
import static java.util.concurrent.TimeUnit.MINUTES;
import static java.util.concurrent.TimeUnit.SECONDS;
import static net.javacrumbs.futureconverter.java8guava.FutureConverter.toCompletableFuture;
import static net.javacrumbs.futureconverter.java8guava.FutureConverter.toListenableFuture;

import build.bazel.remote.execution.v2.Action;
import build.bazel.remote.execution.v2.ActionResult;
import build.bazel.remote.execution.v2.BatchReadBlobsResponse.Response;
import build.bazel.remote.execution.v2.Command;
import build.bazel.remote.execution.v2.Compressor;
import build.bazel.remote.execution.v2.Digest;
import build.bazel.remote.execution.v2.Directory;
import build.bazel.remote.execution.v2.DirectoryNode;
import build.bazel.remote.execution.v2.ExecuteOperationMetadata;
import build.bazel.remote.execution.v2.ExecuteResponse;
import build.bazel.remote.execution.v2.ExecutionPolicy;
import build.bazel.remote.execution.v2.ExecutionStage;
import build.bazel.remote.execution.v2.Platform;
import build.bazel.remote.execution.v2.Platform.Property;
import build.bazel.remote.execution.v2.RequestMetadata;
import build.bazel.remote.execution.v2.ResultsCachePolicy;
import build.buildfarm.actioncache.ActionCache;
import build.buildfarm.actioncache.ShardActionCache;
import build.buildfarm.backplane.Backplane;
import build.buildfarm.common.BuildfarmExecutors;
import build.buildfarm.common.CasIndexResults;
import build.buildfarm.common.DigestUtil;
import build.buildfarm.common.DigestUtil.ActionKey;
import build.buildfarm.common.EntryLimitException;
import build.buildfarm.common.ExecutionProperties;
import build.buildfarm.common.Poller;
import build.buildfarm.common.TokenizableIterator;
import build.buildfarm.common.TreeIterator;
import build.buildfarm.common.TreeIterator.DirectoryEntry;
import build.buildfarm.common.Watcher;
import build.buildfarm.common.Write;
import build.buildfarm.common.config.BuildfarmConfigs;
import build.buildfarm.common.grpc.UniformDelegateServerCallStreamObserver;
import build.buildfarm.instance.Instance;
import build.buildfarm.instance.MatchListener;
import build.buildfarm.instance.server.AbstractServerInstance;
import build.buildfarm.operations.EnrichedOperation;
import build.buildfarm.operations.FindOperationsResults;
import build.buildfarm.v1test.BackplaneStatus;
import build.buildfarm.v1test.ExecuteEntry;
import build.buildfarm.v1test.GetClientStartTimeRequest;
import build.buildfarm.v1test.GetClientStartTimeResult;
import build.buildfarm.v1test.OperationIteratorToken;
import build.buildfarm.v1test.ProfiledQueuedOperationMetadata;
import build.buildfarm.v1test.QueueEntry;
import build.buildfarm.v1test.QueueStatus;
import build.buildfarm.v1test.QueuedOperation;
import build.buildfarm.v1test.QueuedOperationMetadata;
import build.buildfarm.v1test.Tree;
import com.github.benmanes.caffeine.cache.AsyncCache;
import com.github.benmanes.caffeine.cache.Cache;
import com.github.benmanes.caffeine.cache.Caffeine;
import com.google.common.annotations.VisibleForTesting;
import com.google.common.base.Stopwatch;
import com.google.common.cache.LoadingCache;
import com.google.common.collect.ImmutableList;
import com.google.common.collect.Iterables;
import com.google.common.collect.Sets;
import com.google.common.io.BaseEncoding;
import com.google.common.util.concurrent.FutureCallback;
import com.google.common.util.concurrent.Futures;
import com.google.common.util.concurrent.ListenableFuture;
import com.google.common.util.concurrent.ListeningExecutorService;
import com.google.common.util.concurrent.SettableFuture;
import com.google.common.util.concurrent.UncheckedExecutionException;
import com.google.longrunning.Operation;
import com.google.protobuf.Any;
import com.google.protobuf.ByteString;
import com.google.protobuf.Duration;
import com.google.protobuf.InvalidProtocolBufferException;
import com.google.protobuf.Parser;
import com.google.protobuf.util.Durations;
import com.google.protobuf.util.Timestamps;
import com.google.rpc.PreconditionFailure;
import io.grpc.Context;
import io.grpc.Deadline;
import io.grpc.Status;
import io.grpc.Status.Code;
import io.grpc.StatusException;
import io.grpc.StatusRuntimeException;
import io.grpc.protobuf.StatusProto;
import io.grpc.stub.ServerCallStreamObserver;
import io.prometheus.client.Counter;
import io.prometheus.client.Gauge;
import io.prometheus.client.Histogram;
import java.io.IOException;
import java.io.InputStream;
import java.io.OutputStream;
import java.time.Instant;
import java.util.ArrayDeque;
import java.util.ArrayList;
import java.util.Collections;
import java.util.Deque;
import java.util.HashSet;
import java.util.Iterator;
import java.util.List;
import java.util.Map;
import java.util.Queue;
import java.util.Random;
import java.util.Set;
import java.util.UUID;
import java.util.concurrent.BlockingQueue;
import java.util.concurrent.CompletableFuture;
import java.util.concurrent.ConcurrentLinkedQueue;
import java.util.concurrent.ExecutionException;
import java.util.concurrent.Executor;
import java.util.concurrent.ExecutorService;
import java.util.concurrent.LinkedBlockingQueue;
import java.util.concurrent.ScheduledExecutorService;
import java.util.concurrent.TimeUnit;
import java.util.function.BiFunction;
import java.util.function.Consumer;
import java.util.function.Supplier;
import java.util.logging.Level;
import java.util.logging.Logger;
import java.util.stream.Collectors;
import javax.annotation.Nullable;
import javax.naming.ConfigurationException;
import lombok.extern.java.Log;

@Log
public class ShardInstance extends AbstractServerInstance {
  private static final ListenableFuture<Void> IMMEDIATE_VOID_FUTURE = Futures.immediateFuture(null);

  private static final String TIMEOUT_OUT_OF_BOUNDS =
      "A timeout specified is out of bounds with a configured range";

  private static final int DEFAULT_MAX_LOCAL_ACTION_CACHE_SIZE = 1000000;

  // Prometheus metrics
  private static final Counter executionSuccess =
      Counter.build().name("execution_success").help("Execution success.").register();
  private static final Gauge preQueueSize =
      Gauge.build().name("pre_queue_size").help("Pre queue size.").register();
  private static final Counter casHitCounter =
      Counter.build()
          .name("cas_hit")
          .help("Number of successful CAS hits from worker-worker.")
          .register();
  private static final Counter casMissCounter =
      Counter.build().name("cas_miss").help("Number of CAS misses from worker-worker.").register();
  private static final Counter requeueFailureCounter =
      Counter.build()
          .name("requeue_failure")
          .help("Number of operations that failed to requeue.")
          .register();
  private static final Counter queueFailureCounter =
      Counter.build()
          .name("queue_failure")
          .help("Number of operations that failed to queue.")
          .register();
  private static final Counter queueSuccessCounter =
      Counter.build()
          .name("queue_success")
          .help("Number of operations that succeed in being queued.")
          .register();
  private static final Counter queueIterationCounter =
      Counter.build().name("queue_iteration").help("Tracks queue iterations").register();
  // Metrics about the dispatched operations
  private static final Gauge dispatchedOperationsSize =
      Gauge.build()
          .name("dispatched_operations_size")
          .help("Dispatched operations size.")
          .register();

  // Other metrics from the backplane
  private static final Gauge workerPoolSize =
      Gauge.build().name("worker_pool_size").help("Active worker pool size.").register();
  private static final Gauge queueSize =
      Gauge.build().name("queue_size").labelNames("queue_name").help("Queue size.").register();

  private static final Histogram ioMetric =
      Histogram.build()
          .name("io_bytes_read")
          .buckets(new double[] {10, 1000, 10000, 100000, 1000000, 10000000, 100000000, 1000000000})
          .help("Read I/O (bytes)")
          .register();

  private final Runnable onStop;
  private final long maxEntrySizeBytes;
  private final Backplane backplane;
  private final ActionCache actionCache;
  private final RemoteInputStreamFactory remoteInputStreamFactory;
  private final com.google.common.cache.LoadingCache<String, Instance> workerStubs;
  private final Thread dispatchedMonitor;
  private final Duration maxActionTimeout;
  private AsyncCache<Digest, Directory> directoryCache;
  private AsyncCache<Digest, Command> commandCache;
  private AsyncCache<Digest, Action> digestToActionCache;
  private Cache<RequestMetadata, Boolean> recentCacheServedExecutions;

  private final Random rand = new Random();
  private final Writes writes = new Writes(this::writeInstanceSupplier);
  private final int maxCpu;
  private final int maxRequeueAttempts;

  private final ListeningExecutorService operationTransformService =
      BuildfarmExecutors.getTransformServicePool();
  private final ListeningExecutorService actionCacheFetchService;
  private final ScheduledExecutorService contextDeadlineScheduler =
      newSingleThreadScheduledExecutor();
  private final ExecutorService operationDeletionService = newSingleThreadExecutor();
  private final BlockingQueue transformTokensQueue = new LinkedBlockingQueue(256);
  private final boolean useDenyList;
  private Thread operationQueuer;
  private boolean stopping = false;
  private boolean stopped = true;
  private final Thread prometheusMetricsThread;

  private static BuildfarmConfigs configs = BuildfarmConfigs.getInstance();

  // TODO: move to config
  private static final Duration queueTimeout = Durations.fromSeconds(300);

  private static Backplane createBackplane(String identifier) throws ConfigurationException {
    if (configs.getBackplane().getType().equals(SHARD)) {
      return new RedisShardBackplane(
          identifier,
          /* subscribeToBackplane=*/ true,
          configs.getServer().isRunFailsafeOperation(),
          ShardInstance::stripOperation,
          ShardInstance::stripQueuedOperation);
    } else {
      throw new IllegalArgumentException("Shard Backplane not set in config");
    }
  }

  public ShardInstance(String name, String identifier, DigestUtil digestUtil, Runnable onStop)
      throws InterruptedException, ConfigurationException {
    this(
        name,
        digestUtil,
        createBackplane(identifier),
        onStop,
        /* actionCacheFetchService=*/ BuildfarmExecutors.getActionCacheFetchServicePool());
  }

  private ShardInstance(
      String name,
      DigestUtil digestUtil,
      Backplane backplane,
      Runnable onStop,
      ListeningExecutorService actionCacheFetchService)
      throws InterruptedException {
    this(
        name,
        digestUtil,
        backplane,
        new ShardActionCache(
            DEFAULT_MAX_LOCAL_ACTION_CACHE_SIZE, backplane, actionCacheFetchService),
        configs.getServer().isRunDispatchedMonitor(),
        configs.getServer().getDispatchedMonitorIntervalSeconds(),
        configs.getServer().isRunOperationQueuer(),
        configs.getMaxEntrySizeBytes(),
        configs.getServer().getMaxCpu(),
        configs.getServer().getMaxRequeueAttempts(),
        Duration.newBuilder().setSeconds(configs.getMaximumActionTimeout()).build(),
        configs.getServer().isUseDenyList(),
        onStop,
        WorkerStubs.create(
            digestUtil,
            Duration.newBuilder().setSeconds(configs.getServer().getGrpcTimeout()).build()),
        actionCacheFetchService,
        configs.getServer().isEnsureOutputsPresent());
  }

  void initializeCaches() {
    directoryCache =
        Caffeine.newBuilder()
            .newBuilder()
            .maximumSize(configs.getServer().getCaches().getDirectoryCacheMaxEntries())
            .buildAsync();
    commandCache =
        Caffeine.newBuilder()
            .newBuilder()
            .maximumSize(configs.getServer().getCaches().getCommandCacheMaxEntries())
            .buildAsync();
    digestToActionCache =
        Caffeine.newBuilder()
            .newBuilder()
            .maximumSize(configs.getServer().getCaches().getDigestToActionCacheMaxEntries())
            .buildAsync();
    recentCacheServedExecutions =
        Caffeine.newBuilder()
            .newBuilder()
            .maximumSize(configs.getServer().getCaches().getRecentServedExecutionsCacheMaxEntries())
            .build();
  }

  public ShardInstance(
      String name,
      DigestUtil digestUtil,
      Backplane backplane,
      ActionCache actionCache,
      boolean runDispatchedMonitor,
      int dispatchedMonitorIntervalSeconds,
      boolean runOperationQueuer,
      long maxEntrySizeBytes,
      int maxCpu,
      int maxRequeueAttempts,
      Duration maxActionTimeout,
      boolean useDenyList,
      Runnable onStop,
      LoadingCache<String, Instance> workerStubs,
      ListeningExecutorService actionCacheFetchService,
      boolean ensureOutputsPresent) {
    super(
        name,
        digestUtil,
        /* contentAddressableStorage=*/ null,
        /* actionCache=*/ actionCache,
        /* outstandingOperations=*/ null,
        /* completedOperations=*/ null,
        /* activeBlobWrites=*/ null,
        ensureOutputsPresent);
    this.backplane = backplane;
    this.actionCache = actionCache;
    this.workerStubs = workerStubs;
    this.onStop = onStop;
    this.maxEntrySizeBytes = maxEntrySizeBytes;
    this.maxCpu = maxCpu;
    this.maxRequeueAttempts = maxRequeueAttempts;
    this.maxActionTimeout = maxActionTimeout;
    this.useDenyList = useDenyList;
    this.actionCacheFetchService = actionCacheFetchService;
    backplane.setOnUnsubscribe(this::stop);

    initializeCaches();

    remoteInputStreamFactory =
        new RemoteInputStreamFactory(
            backplane, rand, workerStubs, this::removeMalfunctioningWorker);

    if (runDispatchedMonitor) {
      dispatchedMonitor =
          new Thread(
              new DispatchedMonitor(
                  backplane, this::requeueOperation, dispatchedMonitorIntervalSeconds));
    } else {
      dispatchedMonitor = null;
    }

    if (runOperationQueuer) {
      operationQueuer =
          new Thread(
              new Runnable() {
                final Stopwatch stopwatch = Stopwatch.createUnstarted();

                ListenableFuture<Void> iterate() throws IOException, InterruptedException {
                  ensureCanQueue(stopwatch); // wait for transition to canQueue state
                  long canQueueUSecs = stopwatch.elapsed(MICROSECONDS);
                  stopwatch.stop();
                  ExecuteEntry executeEntry = backplane.deprequeueOperation();
                  stopwatch.start();
                  if (executeEntry == null) {
                    log.log(Level.SEVERE, "OperationQueuer: Got null from deprequeue...");
                    return immediateFuture(null);
                  }
                  // half the watcher expiry, need to expose this from backplane
                  Poller poller = new Poller(Durations.fromSeconds(5));
                  String operationName = executeEntry.getOperationName();
                  poller.resume(
                      () -> {
                        try {
                          backplane.queueing(executeEntry.getOperationName());
                        } catch (IOException e) {
                          if (!stopping && !stopped) {
                            log.log(
                                Level.SEVERE,
                                format("error polling %s for queuing", operationName),
                                e);
                          }
                          // mostly ignore, we will be stopped at some point later
                        }
                        return !stopping && !stopped;
                      },
                      () -> {},
                      Deadline.after(5, MINUTES));
                  try {
                    log.log(Level.FINER, "queueing " + operationName);
                    ListenableFuture<Void> queueFuture = queue(executeEntry, poller, queueTimeout);
                    addCallback(
                        queueFuture,
                        new FutureCallback<Void>() {
                          @Override
                          public void onSuccess(Void result) {
<<<<<<< HEAD
                            log.log(Level.FINE, "successfully queued " + operationName);
                            queueSuccessCounter.inc();
=======
                            log.log(Level.FINER, "successfully queued " + operationName);
                            // nothing
>>>>>>> edf2211c
                          }

                          @Override
                          public void onFailure(Throwable t) {
                            queueFailureCounter.inc();
                            log.log(Level.SEVERE, "error queueing " + operationName, t);
                          }
                        },
                        operationTransformService);
                    long operationTransformDispatchUSecs =
                        stopwatch.elapsed(MICROSECONDS) - canQueueUSecs;
                    log.log(
                        Level.FINER,
                        format(
                            "OperationQueuer: Dispatched To Transform %s: %dus in canQueue, %dus in transform dispatch",
                            operationName, canQueueUSecs, operationTransformDispatchUSecs));
                    return queueFuture;
                  } catch (Throwable t) {
                    poller.pause();
                    queueFailureCounter.inc();
                    log.log(Level.SEVERE, "error queueing " + operationName, t);
                    return immediateFuture(null);
                  }
                }

                @Override
                public void run() {
                  log.log(Level.FINER, "OperationQueuer: Running");
                  try {
                    while (transformTokensQueue.offer(new Object(), 5, MINUTES)) {
                      stopwatch.start();
                      try {
                        queueIterationCounter.inc();
                        iterate()
                            .addListener(
                                () -> {
                                  try {
                                    transformTokensQueue.take();
                                  } catch (InterruptedException e) {
                                    log.log(
                                        Level.SEVERE,
                                        "interrupted while returning transform token",
                                        e);
                                  }
                                },
                                operationTransformService);
                      } catch (IOException e) {
                        transformTokensQueue.take();
                        // problems interacting with backplane
                      } finally {
                        stopwatch.reset();
                      }
                    }
                    log.severe("OperationQueuer: Transform lease token timed out");
                  } catch (InterruptedException e) {
                    // treat with exit
                    operationQueuer = null;
                    return;
                  } catch (Exception t) {
                    log.log(Level.SEVERE, "OperationQueuer: fatal exception during iteration", t);
                  } finally {
                    log.log(Level.FINER, "OperationQueuer: Exiting");
                  }
                  operationQueuer = null;
                  try {
                    stop();
                  } catch (InterruptedException e) {
                    log.log(Level.SEVERE, "interrupted while stopping instance " + getName(), e);
                  }
                }
              });
    } else {
      operationQueuer = null;
    }

    prometheusMetricsThread =
        new Thread(
            () -> {
              while (!Thread.currentThread().isInterrupted()) {
                try {
                  TimeUnit.SECONDS.sleep(30);
                  BackplaneStatus backplaneStatus = backplaneStatus();
                  workerPoolSize.set(backplaneStatus.getActiveWorkersCount());
                  dispatchedOperationsSize.set(backplaneStatus.getDispatchedSize());
                  preQueueSize.set(backplaneStatus.getPrequeue().getSize());
                  updateQueueSizes(backplaneStatus.getOperationQueue().getProvisionsList());
                } catch (InterruptedException e) {
                  Thread.currentThread().interrupt();
                  break;
                } catch (Exception e) {
                  log.log(Level.SEVERE, "Could not update RedisShardBackplane metrics", e);
                }
              }
            },
            "Prometheus Metrics Collector");
  }

  private void updateQueueSizes(List<QueueStatus> queues) {
    if (queueSize != null) {
      for (QueueStatus queueStatus : queues) {
        queueSize.labels(queueStatus.getName()).set(queueStatus.getSize());
      }
    }
  }

  private void ensureCanQueue(Stopwatch stopwatch) throws IOException, InterruptedException {
    while (!backplane.canQueue()) {
      stopwatch.stop();
      TimeUnit.MILLISECONDS.sleep(100);
      stopwatch.start();
    }
  }

  @Override
  public void start(String publicName) {
    stopped = false;
    try {
      backplane.start(publicName);
    } catch (IOException e) {
      throw new RuntimeException(e);
    } catch (RuntimeException e) {
      try {
        stop();
      } catch (InterruptedException intEx) {
        e.addSuppressed(intEx);
      }
      throw e;
    }
    if (dispatchedMonitor != null) {
      dispatchedMonitor.start();
    }
    if (operationQueuer != null) {
      operationQueuer.start();
    }

    if (prometheusMetricsThread != null) {
      prometheusMetricsThread.start();
    }
  }

  @Override
  public void stop() throws InterruptedException {
    if (stopped || stopping) {
      return;
    }
    stopping = true;
    log.log(Level.FINER, format("Instance %s is stopping", getName()));
    if (operationQueuer != null) {
      operationQueuer.interrupt();
      operationQueuer.join();
    }
    if (dispatchedMonitor != null) {
      dispatchedMonitor.interrupt();
      dispatchedMonitor.join();
    }
    if (prometheusMetricsThread != null) {
      prometheusMetricsThread.interrupt();
    }
    contextDeadlineScheduler.shutdown();
    operationDeletionService.shutdown();
    operationTransformService.shutdown();
    actionCacheFetchService.shutdown();
    onStop.run();
    backplane.stop();
    if (!contextDeadlineScheduler.awaitTermination(10, SECONDS)) {
      log.log(
          Level.SEVERE,
          "Could not shut down operation deletion service, some operations may be zombies");
    }
    if (!operationDeletionService.awaitTermination(10, SECONDS)) {
      log.log(
          Level.SEVERE,
          "Could not shut down operation deletion service, some operations may be zombies");
    }
    operationDeletionService.shutdownNow();
    if (!operationTransformService.awaitTermination(10, SECONDS)) {
      log.log(Level.SEVERE, "Could not shut down operation transform service");
    }
    operationTransformService.shutdownNow();
    if (!actionCacheFetchService.awaitTermination(10, SECONDS)) {
      log.log(Level.SEVERE, "Could not shut down action cache fetch service");
    }
    actionCacheFetchService.shutdownNow();
    workerStubs.invalidateAll();
    log.log(Level.FINER, format("Instance %s has been stopped", getName()));
    stopping = false;
    stopped = true;
  }

  @Override
  public boolean containsBlob(Digest digest, Digest.Builder result, RequestMetadata requestMetadata)
      throws InterruptedException {
    Iterable<Digest> missingOrPopulated;
    try {
      missingOrPopulated = findMissingBlobs(ImmutableList.of(digest), requestMetadata).get();
    } catch (ExecutionException e) {
      throwIfUnchecked(e.getCause());
      throw new RuntimeException(e.getCause());
    }
    if (digest.getSizeBytes() == -1) {
      Digest responseDigest = Iterables.getOnlyElement(missingOrPopulated);
      if (responseDigest.getSizeBytes() == -1) {
        return false;
      }
      result.mergeFrom(responseDigest);
      return true;
    }
    return Iterables.isEmpty(missingOrPopulated);
  }

  @Override
  public ListenableFuture<Iterable<Digest>> findMissingBlobs(
      Iterable<Digest> blobDigests, RequestMetadata requestMetadata) {
    // Some requests have been blocked, and we should tell the client we refuse to perform a lookup.
    try {
      if (inDenyList(requestMetadata)) {
        return immediateFailedFuture(
            Status.UNAVAILABLE
                .withDescription("The action associated with this request is forbidden")
                .asException());
      }
    } catch (IOException e) {
      return immediateFailedFuture(Status.fromThrowable(e).asException());
    }

    // Empty blobs are an exceptional case. Filter them out.
    // If the user only requested empty blobs we can immediately tell them we already have it.
    Iterable<Digest> nonEmptyDigests =
        Iterables.filter(blobDigests, (digest) -> digest.getSizeBytes() != 0);
    if (Iterables.isEmpty(nonEmptyDigests)) {
      return immediateFuture(ImmutableList.of());
    }

    if (configs.getServer().isFindMissingBlobsViaBackplane()) {
      return findMissingBlobsViaBackplane(nonEmptyDigests);
    }

    return findMissingBlobsQueryingEachWorker(nonEmptyDigests, requestMetadata);
  }

  class FindMissingResponseEntry {
    final String worker;
    final long elapsedMicros;
    final Throwable exception;
    final int stillMissingAfter;

    FindMissingResponseEntry(
        String worker, long elapsedMicros, Throwable exception, int stillMissingAfter) {
      this.worker = worker;
      this.elapsedMicros = elapsedMicros;
      this.exception = exception;
      this.stillMissingAfter = stillMissingAfter;
    }
  }

  // A more accurate way to verify missing blobs is to ask the CAS participants directly if they
  // have the blobs.  To do this, we get all the worker nodes that are participating in the CAS
  // as a random list to begin our search.  If there are no workers available, tell the client all
  // blobs are missing.
  private ListenableFuture<Iterable<Digest>> findMissingBlobsQueryingEachWorker(
      Iterable<Digest> nonEmptyDigests, RequestMetadata requestMetadata) {
    Deque<String> workers;
    try {
      List<String> workersList = new ArrayList<>(backplane.getStorageWorkers());
      Collections.shuffle(workersList, rand);
      workers = new ArrayDeque<>(workersList);
    } catch (IOException e) {
      return immediateFailedFuture(Status.fromThrowable(e).asException());
    }
    if (workers.isEmpty()) {
      return immediateFuture(nonEmptyDigests);
    }

    // Search through all of the workers to decide which CAS blobs are missing.
    SettableFuture<Iterable<Digest>> missingDigestsFuture = SettableFuture.create();
    findMissingBlobsOnWorker(
        UUID.randomUUID().toString(),
        nonEmptyDigests,
        workers,
        ImmutableList.builder(),
        Iterables.size(nonEmptyDigests),
        Context.current().fixedContextExecutor(directExecutor()),
        missingDigestsFuture,
        requestMetadata);
    return missingDigestsFuture;
  }

  // This is a faster strategy to check missing blobs which does not require querying the CAS.
  // With hundreds of worker machines, it may be too expensive to query all of them for "find
  // missing blobs".
  // Workers register themselves with the backplane for a 30-second window, and if they fail to
  // re-register within this time frame, they are automatically removed from the backplane. While
  // this alternative strategy for finding missing blobs is faster and more cost-effective than
  // the exhaustive approach of querying each worker to find the digest, it comes with a higher
  // risk of returning expired workers despite filtering by active workers below. This is because
  // the strategy may return workers that have expired in the last 30 seconds. However, checking
  // workers directly is not a guarantee either since workers could leave the cluster after being
  // queried. Ultimately, it will come down to the client's resiliency if the backplane is
  // out-of-date and the server lies about which blobs are actually present. We provide this
  // alternative strategy for calculating missing blobs.
  private ListenableFuture<Iterable<Digest>> findMissingBlobsViaBackplane(
      Iterable<Digest> nonEmptyDigests) {
    try {
      Set<Digest> uniqueDigests = new HashSet<>();
      nonEmptyDigests.forEach(uniqueDigests::add);
      Map<Digest, Set<String>> foundBlobs = backplane.getBlobDigestsWorkers(uniqueDigests);
      Set<String> workerSet = backplane.getStorageWorkers();
      Map<String, Long> workersStartTime = backplane.getWorkersStartTimeInEpochSecs(workerSet);
      return immediateFuture(
          uniqueDigests.stream()
              .filter( // best effort to present digests only missing on active workers
                  digest -> {
                    Set<String> initialWorkers =
                        foundBlobs.getOrDefault(digest, Collections.emptySet());
                    return filterAndAdjustWorkersForDigest(
                            digest, initialWorkers, workerSet, workersStartTime)
                        .isEmpty();
                  })
              .collect(Collectors.toList()));
    } catch (Exception e) {
      log.log(Level.SEVERE, "find missing blob via backplane failed", e);
      return immediateFailedFuture(Status.fromThrowable(e).asException());
    }
  }

  private Set<String> filterAndAdjustWorkersForDigest(
      Digest digest,
      Set<String> originalWorkerSetWithDigest,
      Set<String> activeWorkers,
      Map<String, Long> workersStartTime) {
    long insertTime;
    try {
      insertTime = backplane.getDigestInsertTime(digest);
    } catch (IOException e) {
      log.log(Level.WARNING, format("failed to get digest (%s) insertion time", digest));
      return Collections.emptySet();
    }
    Set<String> activeWorkersWithDigest =
        Sets.intersection(originalWorkerSetWithDigest, activeWorkers);
    Set<String> workersStartedBeforeDigestInsertion =
        activeWorkersWithDigest.stream()
            .filter(
                worker ->
                    workersStartTime.getOrDefault(worker, Instant.now().getEpochSecond())
                        < insertTime)
            .collect(Collectors.toSet());
    Set<String> workersToBeRemoved =
        Sets.difference(originalWorkerSetWithDigest, workersStartedBeforeDigestInsertion)
            .immutableCopy();
    if (!workersToBeRemoved.isEmpty()) {
      try {
        log.log(Level.INFO, format("adjusting locations for the digest %s", digest));
        backplane.adjustBlobLocations(digest, Collections.emptySet(), workersToBeRemoved);
      } catch (IOException e) {
        log.log(
            Level.WARNING,
            format("error adjusting blob location for %s", DigestUtil.toString(digest)),
            e);
      }
    }
    return workersStartedBeforeDigestInsertion;
  }

  private void findMissingBlobsOnWorker(
      String requestId,
      Iterable<Digest> blobDigests,
      Deque<String> workers,
      ImmutableList.Builder<FindMissingResponseEntry> responses,
      int originalSize,
      Executor executor,
      SettableFuture<Iterable<Digest>> missingDigestsFuture,
      RequestMetadata requestMetadata) {
    String worker = workers.removeFirst();
    ListenableFuture<Iterable<Digest>> workerMissingBlobsFuture =
        workerStub(worker).findMissingBlobs(blobDigests, requestMetadata);

    Stopwatch stopwatch = Stopwatch.createStarted();
    addCallback(
        workerMissingBlobsFuture,
        new FutureCallback<Iterable<Digest>>() {
          @Override
          public void onSuccess(Iterable<Digest> missingDigests) {
            if (Iterables.isEmpty(missingDigests) || workers.isEmpty()) {
              missingDigestsFuture.set(missingDigests);
            } else {
              responses.add(
                  new FindMissingResponseEntry(
                      worker,
                      stopwatch.elapsed(MICROSECONDS),
                      null,
                      Iterables.size(missingDigests)));
              findMissingBlobsOnWorker(
                  requestId,
                  missingDigests,
                  workers,
                  responses,
                  originalSize,
                  executor,
                  missingDigestsFuture,
                  requestMetadata);
            }
          }

          @Override
          public void onFailure(Throwable t) {
            responses.add(
                new FindMissingResponseEntry(
                    worker, stopwatch.elapsed(MICROSECONDS), t, Iterables.size(blobDigests)));
            Status status = Status.fromThrowable(t);
            if (status.getCode() == Code.UNAVAILABLE || status.getCode() == Code.UNIMPLEMENTED) {
              removeMalfunctioningWorker(worker, t, "findMissingBlobs(" + requestId + ")");
            } else if (status.getCode() == Code.DEADLINE_EXCEEDED) {
              for (FindMissingResponseEntry response : responses.build()) {
                log.log(
                    response.exception == null ? Level.WARNING : Level.SEVERE,
                    format(
                        "DEADLINE_EXCEEDED: findMissingBlobs(%s) %s: %d remaining of %d %dus%s",
                        requestId,
                        response.worker,
                        response.stillMissingAfter,
                        originalSize,
                        response.elapsedMicros,
                        response.exception != null ? ": " + response.exception.toString() : ""));
              }
              missingDigestsFuture.setException(status.asException());
            } else if (status.getCode() == Code.CANCELLED
                || Context.current().isCancelled()
                || !SHARD_IS_RETRIABLE.test(status)) {
              // do nothing further if we're cancelled
              missingDigestsFuture.setException(status.asException());
            } else {
              // why not, always
              workers.addLast(worker);
            }

            if (!missingDigestsFuture.isDone()) {
              if (workers.isEmpty()) {
                missingDigestsFuture.set(blobDigests);
              } else {
                findMissingBlobsOnWorker(
                    requestId,
                    blobDigests,
                    workers,
                    responses,
                    originalSize,
                    executor,
                    missingDigestsFuture,
                    requestMetadata);
              }
            }
          }
        },
        executor);
  }

  private void fetchBlobFromWorker(
      Compressor.Value compressor,
      Digest blobDigest,
      Deque<String> workers,
      long offset,
      long count,
      ServerCallStreamObserver<ByteString> blobObserver,
      RequestMetadata requestMetadata) {
    String worker = workers.removeFirst();
    workerStub(worker)
        .getBlob(
            compressor,
            blobDigest,
            offset,
            count,
            new UniformDelegateServerCallStreamObserver<ByteString>(blobObserver) {
              long received = 0;

              @Override
              public void onNext(ByteString nextChunk) {
                blobObserver.onNext(nextChunk);
                received += nextChunk.size();
                ioMetric.observe(nextChunk.size());
              }

              @Override
              public void onError(Throwable t) {
                Status status = Status.fromThrowable(t);
                if (status.getCode() == Code.UNAVAILABLE
                    || status.getCode() == Code.UNIMPLEMENTED) {
                  removeMalfunctioningWorker(
                      worker, t, "getBlob(" + DigestUtil.toString(blobDigest) + ")");
                } else if (status.getCode() == Code.NOT_FOUND) {
                  casMissCounter.inc();
                  log.log(
                      configs.getServer().isEnsureOutputsPresent() ? Level.WARNING : Level.FINER,
                      worker + " did not contain " + DigestUtil.toString(blobDigest));
                  // ignore this, the worker will update the backplane eventually
                } else if (status.getCode() != Code.DEADLINE_EXCEEDED
                    && SHARD_IS_RETRIABLE.test(status)) {
                  // why not, always
                  workers.addLast(worker);
                } else {
                  log.log(
                      Level.WARNING,
                      format(
                          "%s: read(%s) on worker %s after %d bytes of content",
                          status.getCode().name(),
                          DigestUtil.toString(blobDigest),
                          worker,
                          received));
                  blobObserver.onError(t);
                  return;
                }

                if (workers.isEmpty()) {
                  blobObserver.onError(Status.NOT_FOUND.asException());
                } else {
                  if (count < received) {
                    blobObserver.onError(
                        new IllegalArgumentException(
                            format("count (%d) < received (%d)", count, received)));
                  } else {
                    long nextCount = count - received;
                    if (nextCount == 0) {
                      // be gracious and terminate the blobObserver here
                      onCompleted();
                    } else {
                      try {
                        fetchBlobFromWorker(
                            compressor,
                            blobDigest,
                            workers,
                            offset + received,
                            nextCount,
                            blobObserver,
                            requestMetadata);
                      } catch (Exception e) {
                        blobObserver.onError(e);
                      }
                    }
                  }
                }
              }

              @Override
              public void onCompleted() {
                blobObserver.onCompleted();
                casHitCounter.inc();
              }
            },
            requestMetadata);
  }

  @Override
  public ListenableFuture<List<Response>> getAllBlobsFuture(Iterable<Digest> digests) {
    Executor contextExecutor = Context.current().fixedContextExecutor(directExecutor());
    return allAsList(
        Iterables.transform(
            digests,
            digest ->
                catching(
                    transform(
                        getBlobFuture(
                            Compressor.Value.IDENTITY,
                            digest,
                            RequestMetadata.getDefaultInstance()),
                        blob -> {
                          Response.Builder response = Response.newBuilder().setDigest(digest);
                          if (blob == null) {
                            response.setStatus(NOT_FOUND);
                          } else {
                            response.setData(blob).setStatus(OK);
                          }
                          return response.build();
                        },
                        contextExecutor),
                    Exception.class,
                    e ->
                        Response.newBuilder()
                            .setDigest(digest)
                            .setStatus(StatusProto.fromThrowable(e))
                            .build(),
                    contextExecutor)));
  }

  @Override
  public void getBlob(
      Compressor.Value compressor,
      Digest blobDigest,
      long offset,
      long count,
      ServerCallStreamObserver<ByteString> blobObserver,
      RequestMetadata requestMetadata) {
    List<String> workersList;
    Set<String> workerSet;
    Set<String> locationSet;
    try {
      workerSet = backplane.getStorageWorkers();
      locationSet = backplane.getBlobLocationSet(blobDigest);
      workersList = new ArrayList<>(Sets.intersection(locationSet, workerSet));
    } catch (IOException e) {
      blobObserver.onError(e);
      return;
    }
    boolean emptyWorkerList = workersList.isEmpty();
    final ListenableFuture<List<String>> populatedWorkerListFuture;
    if (emptyWorkerList) {
      log.log(
          Level.FINER,
          format(
              "worker list was initially empty for %s, attempting to correct",
              DigestUtil.toString(blobDigest)));
      populatedWorkerListFuture =
          transform(
              correctMissingBlob(
                  backplane,
                  workerSet,
                  locationSet,
                  this::workerStub,
                  blobDigest,
                  directExecutor(),
                  RequestMetadata.getDefaultInstance()),
              (foundOnWorkers) -> {
                log.log(
                    Level.FINER,
                    format(
                        "worker list was corrected for %s to be %s",
                        DigestUtil.toString(blobDigest), foundOnWorkers.toString()));
                Iterables.addAll(workersList, foundOnWorkers);
                return workersList;
              },
              directExecutor());
    } else {
      populatedWorkerListFuture = immediateFuture(workersList);
    }

    Context ctx = Context.current();
    ServerCallStreamObserver<ByteString> chunkObserver =
        new UniformDelegateServerCallStreamObserver<ByteString>(blobObserver) {
          boolean triedCheck = emptyWorkerList;

          @Override
          public void onNext(ByteString nextChunk) {
            blobObserver.onNext(nextChunk);
          }

          @Override
          public void onError(Throwable t) {
            Status status = Status.fromThrowable(t);
            if (status.getCode() == Code.NOT_FOUND && !triedCheck) {
              triedCheck = true;
              workersList.clear();
              final ListenableFuture<List<String>> workersListFuture;
              log.log(
                  Level.FINER,
                  format(
                      "worker list was depleted for %s, attempting to correct",
                      DigestUtil.toString(blobDigest)));
              workersListFuture =
                  transform(
                      correctMissingBlob(
                          backplane,
                          workerSet,
                          locationSet,
                          ShardInstance.this::workerStub,
                          blobDigest,
                          directExecutor(),
                          RequestMetadata.getDefaultInstance()),
                      (foundOnWorkers) -> {
                        log.log(
                            Level.FINER,
                            format(
                                "worker list was corrected after depletion for %s to be %s",
                                DigestUtil.toString(blobDigest), foundOnWorkers.toString()));
                        Iterables.addAll(workersList, foundOnWorkers);
                        return workersList;
                      },
                      directExecutor());
              final ServerCallStreamObserver<ByteString> checkedChunkObserver = this;
              addCallback(
                  workersListFuture,
                  new WorkersCallback(rand) {
                    @Override
                    public void onQueue(Deque<String> workers) {
                      ctx.run(
                          () -> {
                            try {
                              fetchBlobFromWorker(
                                  compressor,
                                  blobDigest,
                                  workers,
                                  offset,
                                  count,
                                  checkedChunkObserver,
                                  requestMetadata);
                            } catch (Exception e) {
                              onFailure(e);
                            }
                          });
                    }

                    @Override
                    public void onFailure(Throwable t) {
                      blobObserver.onError(t);
                    }
                  },
                  directExecutor());
            } else {
              blobObserver.onError(t);
            }
          }

          @Override
          public void onCompleted() {
            blobObserver.onCompleted();
          }
        };
    addCallback(
        populatedWorkerListFuture,
        new WorkersCallback(rand) {
          @Override
          public void onQueue(Deque<String> workers) {
            ctx.run(
                () -> {
                  try {
                    fetchBlobFromWorker(
                        compressor,
                        blobDigest,
                        workers,
                        offset,
                        count,
                        chunkObserver,
                        requestMetadata);
                  } catch (Exception e) {
                    onFailure(e);
                  }
                });
          }

          @Override
          public void onFailure(Throwable t) {
            blobObserver.onError(t);
          }
        },
        directExecutor());
  }

  public abstract static class WorkersCallback implements FutureCallback<List<String>> {
    private final Random rand;

    public WorkersCallback(Random rand) {
      this.rand = rand;
    }

    @Override
    public void onSuccess(List<String> workersList) {
      if (workersList.isEmpty()) {
        onFailure(Status.NOT_FOUND.withDescription("No workers found.").asException());
      } else {
        Collections.shuffle(workersList, rand);
        onQueue(new ArrayDeque<String>(workersList));
      }
    }

    protected abstract void onQueue(Deque<String> workers);
  }

  private Instance writeInstanceSupplier() {
    String worker = getRandomWorker();
    return workerStub(worker);
  }

  String getRandomWorker() {
    Set<String> workerSet;
    try {
      workerSet = backplane.getStorageWorkers();
    } catch (IOException e) {
      throw Status.fromThrowable(e).asRuntimeException();
    }
    if (workerSet.isEmpty()) {
      throw Status.UNAVAILABLE.withDescription("no available workers").asRuntimeException();
    }
    int index = rand.nextInt(workerSet.size());
    // best case no allocation average n / 2 selection
    Iterator<String> iter = workerSet.iterator();
    String worker = null;
    while (iter.hasNext() && index-- >= 0) {
      worker = iter.next();
    }
    return worker;
  }

  private Instance workerStub(String worker) {
    try {
      return workerStubs.get(worker);
    } catch (ExecutionException e) {
      log.log(Level.SEVERE, "error getting worker stub for " + worker, e);
      throw new IllegalStateException("stub instance creation must not fail");
    }
  }

  @Override
  public InputStream newBlobInput(
      Compressor.Value compressor,
      Digest digest,
      long offset,
      long deadlineAfter,
      TimeUnit deadlineAfterUnits,
      RequestMetadata requestMetadata)
      throws IOException {
    return remoteInputStreamFactory.newInput(
        compressor, digest, offset, deadlineAfter, deadlineAfterUnits, requestMetadata);
  }

  @Override
  public Write getBlobWrite(
      Compressor.Value compressor, Digest digest, UUID uuid, RequestMetadata requestMetadata)
      throws EntryLimitException {
    try {
      if (inDenyList(requestMetadata)) {
        throw Status.UNAVAILABLE.withDescription(BLOCK_LIST_ERROR).asRuntimeException();
      }
    } catch (IOException e) {
      throw Status.fromThrowable(e).asRuntimeException();
    }
    if (maxEntrySizeBytes > 0 && digest.getSizeBytes() > maxEntrySizeBytes) {
      throw new EntryLimitException(digest.getSizeBytes(), maxEntrySizeBytes);
    }
    // FIXME small blob write to proto cache
    return writes.get(compressor, digest, uuid, requestMetadata);
  }

  protected int getTreeDefaultPageSize() {
    return 1024;
  }

  protected int getTreeMaxPageSize() {
    return 1024;
  }

  protected TokenizableIterator<DirectoryEntry> createTreeIterator(
      String reason, Digest rootDigest, String pageToken) {
    return new TreeIterator(
        (directoryBlobDigest) -> {
          try {
            return catching(
                    expectDirectory(
                        reason, directoryBlobDigest, RequestMetadata.getDefaultInstance()),
                    Exception.class,
                    e -> {
                      log.log(
                          Level.SEVERE,
                          format(
                              "transformQueuedOperation(%s): error fetching directory %s",
                              reason, DigestUtil.toString(directoryBlobDigest)),
                          e);
                      return null;
                    },
                    directExecutor())
                .get();
          } catch (ExecutionException e) {
            Throwable cause = e.getCause();
            throwIfUnchecked(cause);
            throw new UncheckedExecutionException(cause);
          } catch (InterruptedException e) {
            Thread.currentThread().interrupt();
            return null;
          }
        },
        rootDigest,
        pageToken);
  }

  abstract static class TreeCallback implements FutureCallback<DirectoryEntry> {
    private final SettableFuture<Void> future;

    TreeCallback(SettableFuture<Void> future) {
      this.future = future;
    }

    protected abstract void onDirectory(Digest digest, Directory directory);

    abstract boolean next();

    @Override
    public void onSuccess(DirectoryEntry entry) {
      if (entry.getDirectory() != null) {
        onDirectory(entry.getDigest(), entry.getDirectory());
      }
      if (!next()) {
        future.set(null);
      }
    }

    @Override
    public void onFailure(Throwable t) {
      future.setException(t);
    }
  }

  @Override
  protected ListenableFuture<Tree> getTreeFuture(
      String reason, Digest inputRoot, ExecutorService service, RequestMetadata requestMetadata) {
    SettableFuture<Void> future = SettableFuture.create();
    Tree.Builder tree = Tree.newBuilder().setRootDigest(inputRoot);
    Set<Digest> digests = Sets.newConcurrentHashSet();
    Queue<Digest> remaining = new ConcurrentLinkedQueue();
    remaining.offer(inputRoot);
    Context ctx = Context.current();
    TreeCallback callback =
        new TreeCallback(future) {
          @Override
          protected void onDirectory(Digest digest, Directory directory) {
            tree.putDirectories(digest.getHash(), directory);
            for (DirectoryNode childNode : directory.getDirectoriesList()) {
              Digest child = childNode.getDigest();
              if (digests.add(child)) {
                remaining.offer(child);
              }
            }
          }

          @Override
          boolean next() {
            Digest nextDigest = remaining.poll();
            if (!future.isDone() && nextDigest != null) {
              ctx.run(
                  () ->
                      addCallback(
                          transform(
                              expectDirectory(reason, nextDigest, requestMetadata),
                              directory -> new DirectoryEntry(nextDigest, directory),
                              service),
                          this,
                          service));
              return true;
            }
            return false;
          }
        };
    callback.next();
    return transform(future, (result) -> tree.build(), service);
  }

  private static <V> ListenableFuture<V> notFoundNull(ListenableFuture<V> value) {
    return catchingAsync(
        value,
        Throwable.class,
        (t) -> {
          Status status = Status.fromThrowable(t);
          if (status.getCode() == Code.NOT_FOUND) {
            return immediateFuture(null);
          }
          return immediateFailedFuture(t);
        },
        directExecutor());
  }

  ListenableFuture<Directory> expectDirectory(
      String reason, Digest directoryBlobDigest, RequestMetadata requestMetadata) {
    if (directoryBlobDigest.getSizeBytes() == 0) {
      return immediateFuture(Directory.getDefaultInstance());
    }

    BiFunction<Digest, Executor, CompletableFuture<Directory>> getCallback =
        new BiFunction<Digest, Executor, CompletableFuture<Directory>>() {
          @Override
          public CompletableFuture<Directory> apply(Digest digest, Executor executor) {
            log.log(
                Level.FINER,
                format(
                    "transformQueuedOperation(%s): fetching directory %s",
                    reason, DigestUtil.toString(directoryBlobDigest)));

            Supplier<ListenableFuture<Directory>> fetcher =
                () ->
                    notFoundNull(
                        expect(directoryBlobDigest, Directory.parser(), executor, requestMetadata));
            return toCompletableFuture(fetcher.get());
          }
        };

    return toListenableFuture(directoryCache.get(directoryBlobDigest, getCallback));
  }

  @Override
  protected <T> ListenableFuture<T> expect(
      Digest digest, Parser<T> parser, Executor executor, RequestMetadata requestMetadata) {
    Context.CancellableContext withDeadline =
        Context.current().withDeadlineAfter(300, SECONDS, contextDeadlineScheduler);
    Context previousContext = withDeadline.attach();
    try {
      ListenableFuture<T> future = super.expect(digest, parser, executor, requestMetadata);
      future.addListener(() -> withDeadline.cancel(null), directExecutor());
      return future;
    } catch (RuntimeException e) {
      withDeadline.cancel(null);
      throw e;
    } finally {
      withDeadline.detach(previousContext);
    }
  }

  ListenableFuture<Command> expectCommand(
      Digest commandBlobDigest, RequestMetadata requestMetadata) {
    BiFunction<Digest, Executor, CompletableFuture<Command>> getCallback =
        new BiFunction<Digest, Executor, CompletableFuture<Command>>() {
          @Override
          public CompletableFuture<Command> apply(Digest digest, Executor executor) {
            Supplier<ListenableFuture<Command>> fetcher =
                () ->
                    notFoundNull(
                        expect(commandBlobDigest, Command.parser(), executor, requestMetadata));
            return toCompletableFuture(fetcher.get());
          }
        };

    return toListenableFuture(commandCache.get(commandBlobDigest, getCallback));
  }

  ListenableFuture<Action> expectAction(Digest actionBlobDigest, RequestMetadata requestMetadata) {
    BiFunction<Digest, Executor, CompletableFuture<Action>> getCallback =
        new BiFunction<Digest, Executor, CompletableFuture<Action>>() {
          @Override
          public CompletableFuture<Action> apply(Digest digest, Executor executor) {
            Supplier<ListenableFuture<Action>> fetcher =
                () ->
                    notFoundNull(
                        expect(actionBlobDigest, Action.parser(), executor, requestMetadata));
            return toCompletableFuture(fetcher.get());
          }
        };

    return toListenableFuture(digestToActionCache.get(actionBlobDigest, getCallback));
  }

  private void removeMalfunctioningWorker(String worker, Throwable t, String context) {
    try {
      if (backplane.removeWorker(worker, format("%s: %s", context, t.getMessage()))) {
        log.log(
            Level.WARNING,
            format("Removed worker '%s' during(%s) due to exception", worker, context),
            t);
      }
    } catch (IOException e) {
      throw Status.fromThrowable(e).asRuntimeException();
    }

    workerStubs.invalidate(worker);
  }

  @Override
  public Write getOperationStreamWrite(String name) {
    throw new UnsupportedOperationException();
  }

  @Override
  public InputStream newOperationStreamInput(
      String name, long offset, RequestMetadata requestMetadata) {
    throw new UnsupportedOperationException();
  }

  private ListenableFuture<QueuedOperation> buildQueuedOperation(
      String operationName,
      Action action,
      ExecutorService service,
      RequestMetadata requestMetadata) {
    QueuedOperation.Builder queuedOperationBuilder = QueuedOperation.newBuilder().setAction(action);
    return transformQueuedOperation(
        operationName,
        action,
        action.getCommandDigest(),
        action.getInputRootDigest(),
        queuedOperationBuilder,
        service,
        requestMetadata);
  }

  private QueuedOperationMetadata buildQueuedOperationMetadata(
      ExecuteOperationMetadata executeOperationMetadata,
      RequestMetadata requestMetadata,
      QueuedOperation queuedOperation) {
    return QueuedOperationMetadata.newBuilder()
        .setExecuteOperationMetadata(
            executeOperationMetadata.toBuilder().setStage(ExecutionStage.Value.QUEUED))
        .setRequestMetadata(requestMetadata)
        .setQueuedOperationDigest(getDigestUtil().compute(queuedOperation))
        .build();
  }

  private ListenableFuture<QueuedOperation> transformQueuedOperation(
      String operationName,
      Action action,
      Digest commandDigest,
      Digest inputRootDigest,
      QueuedOperation.Builder queuedOperationBuilder,
      ExecutorService service,
      RequestMetadata requestMetadata) {
    return transform(
        allAsList(
            transform(
                expectCommand(commandDigest, requestMetadata),
                (command) -> {
                  log.log(
                      Level.FINER,
                      format("transformQueuedOperation(%s): fetched command", operationName));
                  if (command != null) {
                    queuedOperationBuilder.setCommand(command);
                  }
                  return queuedOperationBuilder;
                },
                service),
            transform(
                getTreeFuture(operationName, inputRootDigest, service, requestMetadata),
                queuedOperationBuilder::setTree,
                service)),
        (result) -> queuedOperationBuilder.setAction(action).build(),
        service);
  }

  protected Operation createOperation(ActionKey actionKey) {
    throw new UnsupportedOperationException();
  }

  private static final class QueuedOperationResult {
    public final QueueEntry entry;
    public final QueuedOperationMetadata metadata;

    QueuedOperationResult(QueueEntry entry, QueuedOperationMetadata metadata) {
      this.entry = entry;
      this.metadata = metadata;
    }
  }

  ExecuteOperationMetadata executeOperationMetadata(
      ExecuteEntry executeEntry, ExecutionStage.Value stage) {
    return ExecuteOperationMetadata.newBuilder()
        .setActionDigest(executeEntry.getActionDigest())
        .setStdoutStreamName(executeEntry.getStdoutStreamName())
        .setStderrStreamName(executeEntry.getStderrStreamName())
        .setStage(stage)
        .build();
  }

  private ListenableFuture<QueuedOperationResult> uploadQueuedOperation(
      QueuedOperation queuedOperation,
      ExecuteEntry executeEntry,
      ExecutorService service,
      Duration timeout)
      throws EntryLimitException {
    ByteString queuedOperationBlob = queuedOperation.toByteString();
    Digest queuedOperationDigest = getDigestUtil().compute(queuedOperationBlob);
    QueuedOperationMetadata metadata =
        QueuedOperationMetadata.newBuilder()
            .setExecuteOperationMetadata(
                executeOperationMetadata(executeEntry, ExecutionStage.Value.QUEUED))
            .setQueuedOperationDigest(queuedOperationDigest)
            .build();
    QueueEntry entry =
        QueueEntry.newBuilder()
            .setExecuteEntry(executeEntry)
            .setQueuedOperationDigest(queuedOperationDigest)
            .setPlatform(queuedOperation.getCommand().getPlatform())
            .build();
    return transform(
        writeBlobFuture(
            queuedOperationDigest, queuedOperationBlob, executeEntry.getRequestMetadata(), timeout),
        (committedSize) -> new QueuedOperationResult(entry, metadata),
        service);
  }

  private ListenableFuture<Long> writeBlobFuture(
      Digest digest, ByteString content, RequestMetadata requestMetadata, Duration timeout)
      throws EntryLimitException {
    checkState(digest.getSizeBytes() == content.size());
    SettableFuture<Long> writtenFuture = SettableFuture.create();
    Write write =
        getBlobWrite(Compressor.Value.IDENTITY, digest, UUID.randomUUID(), requestMetadata);
    addCallback(
        write.getFuture(),
        new FutureCallback<Long>() {
          @Override
          public void onSuccess(Long committedSize) {
            writtenFuture.set(committedSize);
          }

          @Override
          public void onFailure(Throwable t) {
            writtenFuture.setException(t);
          }
        },
        directExecutor());
    try (OutputStream out = write.getOutput(timeout.getSeconds(), SECONDS, () -> {})) {
      content.writeTo(out);
    } catch (IOException e) {
      // if the stream is complete already, we will have already set the future value
      writtenFuture.setException(e);
    }
    return writtenFuture;
  }

  private ListenableFuture<QueuedOperation> buildQueuedOperation(
      String operationName,
      Digest actionDigest,
      ExecutorService service,
      RequestMetadata requestMetadata) {
    return transformAsync(
        expectAction(actionDigest, requestMetadata),
        (action) -> {
          if (action == null) {
            return immediateFuture(QueuedOperation.getDefaultInstance());
          }
          return buildQueuedOperation(operationName, action, service, requestMetadata);
        },
        service);
  }

  @Override
  protected void validatePlatform(
      Platform platform, PreconditionFailure.Builder preconditionFailure) {
    int minCores = 0;
    int maxCores = -1;

    // check that the platform properties correspond to valid provisions for the OperationQeueue.
    // if the operation is eligible to be put anywhere in the OperationQueue, it passes validation.
    boolean validForOperationQueue =
        backplane.propertiesEligibleForQueue(platform.getPropertiesList());
    if (!validForOperationQueue) {
      preconditionFailure
          .addViolationsBuilder()
          .setType(VIOLATION_TYPE_INVALID)
          .setSubject(INVALID_PLATFORM)
          .setDescription(
              format(
                  "properties are not valid for queue eligibility: %s.  If you think your queue should still accept these poperties without them being specified in queue configuration, consider configuring the queue with `allow_unmatched: True`",
                  platform.getPropertiesList()));
    }

    for (Property property : platform.getPropertiesList()) {
      /* FIXME generalize with config */
      if (property.getName().equals(ExecutionProperties.MIN_CORES)
          || property.getName().equals(ExecutionProperties.MAX_CORES)) {
        try {
          int intValue = Integer.parseInt(property.getValue());
          if (intValue <= 0 || (maxCpu != 0 && intValue > maxCpu)) {
            preconditionFailure
                .addViolationsBuilder()
                .setType(VIOLATION_TYPE_INVALID)
                .setSubject(INVALID_PLATFORM)
                .setDescription(
                    format(
                        "property '%s' value was out of range: %d", property.getName(), intValue));
          }
          if (property.getName().equals(ExecutionProperties.MIN_CORES)) {
            minCores = intValue;
          } else {
            maxCores = intValue;
          }
        } catch (NumberFormatException e) {
          preconditionFailure
              .addViolationsBuilder()
              .setType(VIOLATION_TYPE_INVALID)
              .setSubject(INVALID_PLATFORM)
              .setDescription(
                  format(
                      "property '%s' value was not a valid integer: %s",
                      property.getName(), property.getValue()));
        }
      }
    }
    if (maxCores != -1 && minCores > 0 && maxCores < minCores) {
      preconditionFailure
          .addViolationsBuilder()
          .setType(VIOLATION_TYPE_INVALID)
          .setSubject(INVALID_PLATFORM)
          .setDescription(
              format(
                  "%s (%d) must be >= %s (%d)",
                  ExecutionProperties.MAX_CORES,
                  maxCores,
                  ExecutionProperties.MIN_CORES,
                  minCores));
    }
  }

  private boolean hasMaxActionTimeout() {
    return maxActionTimeout.getSeconds() > 0 || maxActionTimeout.getNanos() > 0;
  }

  @Override
  protected void validateAction(
      Action action,
      @Nullable Command command,
      Map<Digest, Directory> directoriesIndex,
      Consumer<Digest> onInputDigest,
      PreconditionFailure.Builder preconditionFailure) {
    if (action.hasTimeout() && hasMaxActionTimeout()) {
      Duration timeout = action.getTimeout();
      if (timeout.getSeconds() > maxActionTimeout.getSeconds()
          || (timeout.getSeconds() == maxActionTimeout.getSeconds()
              && timeout.getNanos() > maxActionTimeout.getNanos())) {
        preconditionFailure
            .addViolationsBuilder()
            .setType(VIOLATION_TYPE_INVALID)
            .setSubject(Durations.toString(timeout) + " > " + Durations.toString(maxActionTimeout))
            .setDescription(TIMEOUT_OUT_OF_BOUNDS);
      }
    }

    super.validateAction(action, command, directoriesIndex, onInputDigest, preconditionFailure);
  }

  private ListenableFuture<Void> validateAndRequeueOperation(
      Operation operation, QueueEntry queueEntry, Duration timeout) {
    ExecuteEntry executeEntry = queueEntry.getExecuteEntry();
    String operationName = executeEntry.getOperationName();
    checkState(operationName.equals(operation.getName()));
    RequestMetadata requestMetadata = executeEntry.getRequestMetadata();
    ListenableFuture<QueuedOperation> fetchQueuedOperationFuture =
        expect(
            queueEntry.getQueuedOperationDigest(),
            QueuedOperation.parser(),
            operationTransformService,
            requestMetadata);
    Digest actionDigest = executeEntry.getActionDigest();
    ListenableFuture<QueuedOperation> queuedOperationFuture =
        catchingAsync(
            fetchQueuedOperationFuture,
            Throwable.class,
            (e) ->
                buildQueuedOperation(
                    operation.getName(), actionDigest, operationTransformService, requestMetadata),
            directExecutor());
    PreconditionFailure.Builder preconditionFailure = PreconditionFailure.newBuilder();
    ListenableFuture<QueuedOperation> validatedFuture =
        transformAsync(
            queuedOperationFuture,
            (queuedOperation) -> {
              /* sync, throws StatusException - must be serviced via non-OTS */
              validateQueuedOperationAndInputs(
                  actionDigest, queuedOperation, preconditionFailure, requestMetadata);
              return immediateFuture(queuedOperation);
            },
            operationTransformService);

    // this little fork ensures that a successfully fetched QueuedOperation
    // will not be reuploaded
    ListenableFuture<QueuedOperationResult> uploadedFuture =
        transformAsync(
            validatedFuture,
            (queuedOperation) ->
                catchingAsync(
                    transform(
                        fetchQueuedOperationFuture,
                        (fechedQueuedOperation) -> {
                          QueuedOperationMetadata metadata =
                              QueuedOperationMetadata.newBuilder()
                                  .setExecuteOperationMetadata(
                                      executeOperationMetadata(
                                          executeEntry, ExecutionStage.Value.QUEUED))
                                  .setQueuedOperationDigest(queueEntry.getQueuedOperationDigest())
                                  .setRequestMetadata(requestMetadata)
                                  .build();
                          return new QueuedOperationResult(queueEntry, metadata);
                        },
                        operationTransformService),
                    Throwable.class,
                    (e) ->
                        uploadQueuedOperation(
                            queuedOperation, executeEntry, operationTransformService, timeout),
                    operationTransformService),
            directExecutor());

    SettableFuture<Void> requeuedFuture = SettableFuture.create();
    addCallback(
        uploadedFuture,
        new FutureCallback<QueuedOperationResult>() {
          @Override
          public void onSuccess(QueuedOperationResult result) {
            Operation queueOperation =
                operation.toBuilder().setMetadata(Any.pack(result.metadata)).build();
            try {
              backplane.queue(result.entry, queueOperation);
              requeuedFuture.set(null);
            } catch (IOException e) {
              onFailure(e);
            }
          }

          @Override
          public void onFailure(Throwable t) {
            requeueFailureCounter.inc();
            log.log(Level.SEVERE, "failed to requeue: " + operationName, t);
            com.google.rpc.Status status = StatusProto.fromThrowable(t);
            if (status == null) {
              log.log(Level.SEVERE, "no rpc status from exception for " + operationName, t);
              status = asExecutionStatus(t);
            } else if (com.google.rpc.Code.forNumber(status.getCode())
                == com.google.rpc.Code.DEADLINE_EXCEEDED) {
              log.log(
                  Level.WARNING,
                  "an rpc status was thrown with DEADLINE_EXCEEDED for "
                      + operationName
                      + ", discarding it",
                  t);
              status =
                  com.google.rpc.Status.newBuilder()
                      .setCode(com.google.rpc.Code.UNAVAILABLE.getNumber())
                      .setMessage("SUPPRESSED DEADLINE_EXCEEDED: " + t.getMessage())
                      .build();
            }
            logFailedStatus(actionDigest, status);
            SettableFuture<Void> errorFuture = SettableFuture.create();
            errorOperationFuture(operation, requestMetadata, status, errorFuture);
            errorFuture.addListener(() -> requeuedFuture.set(null), operationTransformService);
          }
        },
        operationTransformService);
    return requeuedFuture;
  }

  String operationBlockedError(String operationName) {
    return String.format(NO_REQUEUE_BLOCKED_ERROR, operationName);
  }

  String tooManyRequeuesError(String operationName, int currentAttempt, int maxRequeueAttempts) {
    // If an operation fails from excessive requeue, show this error to the client.  Multiple
    // requeue failures are likely caused by another issue, however its helpful to show the requeue
    // amount to the user in case the attempt amount are improperly configured.
    return String.format(
        NO_REQUEUE_TOO_MANY_ERROR, operationName, currentAttempt, maxRequeueAttempts);
  }

  String operationMissingMessage(String operationName) {
    return String.format(NO_REQUEUE_MISSING_MESSAGE, operationName);
  }

  String operationCompleteMessage(String operationName) {
    return String.format(NO_REQUEUE_COMPLETE_MESSAGE, operationName);
  }

  void putFailedOperation(ExecuteEntry executeEntry, String errorMessage) {
    // Create a failed operation which will be reported back to the client.
    Operation.Builder failedOperation =
        Operation.newBuilder()
            .setName(executeEntry.getOperationName())
            .setDone(true)
            .setMetadata(
                Any.pack(executeOperationMetadata(executeEntry, ExecutionStage.Value.COMPLETED)));

    // put the operation back into the backplane with a failed precondition.
    putOperation(
        failedOperation
            .setResponse(Any.pack(denyActionResponse(executeEntry.getActionDigest(), errorMessage)))
            .build());
  }

  private boolean canOperationBeRequeued(
      QueueEntry queueEntry, ExecuteEntry executeEntry, Operation operation) throws IOException {
    String operationName = executeEntry.getOperationName();

    // Skip requeuing and fail the operation if its in a deny list.
    if (inDenyList(executeEntry.getRequestMetadata())) {
      String msg = operationBlockedError(operationName);
      requeueFailureCounter.inc();
      log.log(Level.WARNING, msg);
      putFailedOperation(executeEntry, msg);
      return false;
    }

    // Skip requeuing and fail the operation if its already been requeued too many times.
    if (queueEntry.getRequeueAttempts() > maxRequeueAttempts) {
      String msg =
          tooManyRequeuesError(operationName, queueEntry.getRequeueAttempts(), maxRequeueAttempts);
      requeueFailureCounter.inc();
      log.log(Level.WARNING, msg);
      putFailedOperation(executeEntry, msg);
      return false;
    }

    // Skip requeuing and fail the operation if we couldn't find it.
    // This would prevent us from being able to requeue it anyways.
    if (operation == null) {
      String msg = operationMissingMessage(operationName);
      requeueFailureCounter.inc();
      log.log(Level.WARNING, msg);
      backplane.deleteOperation(operationName); // signal watchers
      return false;
    }

    // Skip requeuing the operation if its already done.
    // Perhaps the operation was just completed by a worker.
    if (operation.getDone()) {
      String msg = operationCompleteMessage(operationName);
      log.log(Level.INFO, msg);
      backplane.completeOperation(operationName);
      return false;
    }

    return true;
  }

  @VisibleForTesting
  public ListenableFuture<Void> requeueOperation(QueueEntry queueEntry, Duration timeout) {
    ListenableFuture<Void> future;
    ExecuteEntry executeEntry = queueEntry.getExecuteEntry();
    Operation operation = getOperation(executeEntry.getOperationName());

    try {
      // check preconditions before trying to requeue.
      boolean canRequeue = canOperationBeRequeued(queueEntry, executeEntry, operation);
      if (!canRequeue) {
        return IMMEDIATE_VOID_FUTURE;
      }

      // Requeue the action as long as the result is not already cached.
      ActionKey actionKey = DigestUtil.asActionKey(executeEntry.getActionDigest());
      ListenableFuture<Boolean> cachedResultFuture;
      if (executeEntry.getSkipCacheLookup()) {
        cachedResultFuture = immediateFuture(false);
      } else {
        cachedResultFuture =
            checkCacheFuture(actionKey, operation, executeEntry.getRequestMetadata());
      }
      future =
          transformAsync(
              cachedResultFuture,
              (cachedResult) -> {
                if (cachedResult) {
                  return IMMEDIATE_VOID_FUTURE;
                }
                return validateAndRequeueOperation(operation, queueEntry, timeout);
              },
              operationTransformService);

    } catch (IOException | StatusRuntimeException e) {
      return immediateFailedFuture(e);
    }
    return future;
  }

  Watcher newActionResultWatcher(ActionKey actionKey, Watcher watcher) {
    return new Watcher() {
      boolean writeThrough = true; // default case for action, default here

      @Override
      public void observe(Operation operation) {
        if (operation != null && writeThrough) {
          ActionResult actionResult = getCacheableActionResult(operation);
          if (actionResult != null) {
            actionCache.readThrough(actionKey, actionResult);
          } else if (wasCompletelyExecuted(operation)) {
            // we want to avoid presenting any results for an action which
            // was not completely executed
            actionCache.invalidate(actionKey);
          }
        }
        if (operation != null && operation.getMetadata().is(Action.class)) {
          // post-action validation sequence, do not propagate to watcher
          try {
            writeThrough = !operation.getMetadata().unpack(Action.class).getDoNotCache();
          } catch (InvalidProtocolBufferException e) {
            // unlikely
          }
        } else {
          watcher.observe(operation);
        }
      }
    };
  }

  @Override
  public ListenableFuture<Void> execute(
      Digest actionDigest,
      boolean skipCacheLookup,
      ExecutionPolicy executionPolicy,
      ResultsCachePolicy resultsCachePolicy,
      RequestMetadata requestMetadata,
      Watcher watcher) {
    try {
      if (!backplane.canPrequeue()) {
        return immediateFailedFuture(
            Status.RESOURCE_EXHAUSTED.withDescription("Too many jobs pending").asException());
      }

      String operationName = createOperationName(UUID.randomUUID().toString());

      executionSuccess.inc();
      log.log(
          Level.FINER,
          new StringBuilder()
              .append("ExecutionSuccess: ")
              .append(requestMetadata.getToolInvocationId())
              .append(" -> ")
              .append(operationName)
              .append(": ")
              .append(DigestUtil.toString(actionDigest))
              .toString());

      actionCache.invalidate(DigestUtil.asActionKey(actionDigest));
      if (!skipCacheLookup && recentCacheServedExecutions.getIfPresent(requestMetadata) != null) {
        log.log(
            Level.FINER,
            format("Operation %s will have skip_cache_lookup = true due to retry", operationName));
        skipCacheLookup = true;
      }

      String stdoutStreamName = operationName + "/streams/stdout";
      String stderrStreamName = operationName + "/streams/stderr";
      ExecuteEntry executeEntry =
          ExecuteEntry.newBuilder()
              .setOperationName(operationName)
              .setActionDigest(actionDigest)
              .setExecutionPolicy(executionPolicy)
              .setResultsCachePolicy(resultsCachePolicy)
              .setSkipCacheLookup(skipCacheLookup)
              .setRequestMetadata(requestMetadata)
              .setStdoutStreamName(stdoutStreamName)
              .setStderrStreamName(stderrStreamName)
              .setQueuedTimestamp(Timestamps.fromMillis(System.currentTimeMillis()))
              .build();
      ExecuteOperationMetadata metadata =
          ExecuteOperationMetadata.newBuilder()
              .setActionDigest(actionDigest)
              .setStdoutStreamName(stdoutStreamName)
              .setStderrStreamName(stderrStreamName)
              .build();
      Operation operation =
          Operation.newBuilder().setName(operationName).setMetadata(Any.pack(metadata)).build();
      try {
        watcher.observe(operation);
      } catch (Exception e) {
        return immediateFailedFuture(e);
      }

      if (inDenyList(requestMetadata)) {
        watcher.observe(
            operation
                .toBuilder()
                .setDone(true)
                .setResponse(Any.pack(denyActionResponse(actionDigest, BLOCK_LIST_ERROR)))
                .build());
        return immediateFuture(null);
      }
      backplane.prequeue(executeEntry, operation);
      return watchOperation(
          operation,
          newActionResultWatcher(DigestUtil.asActionKey(actionDigest), watcher),
          /* initial=*/ false);
    } catch (IOException e) {
      return immediateFailedFuture(e);
    }
  }

  private static ExecuteResponse denyActionResponse(Digest actionDigest, String description) {
    PreconditionFailure.Builder preconditionFailureBuilder = PreconditionFailure.newBuilder();
    preconditionFailureBuilder
        .addViolationsBuilder()
        .setType(VIOLATION_TYPE_MISSING)
        .setSubject("blobs/" + DigestUtil.toString(actionDigest))
        .setDescription(description);
    PreconditionFailure preconditionFailure = preconditionFailureBuilder.build();
    return ExecuteResponse.newBuilder()
        .setStatus(
            com.google.rpc.Status.newBuilder()
                .setCode(Code.FAILED_PRECONDITION.value())
                .setMessage(invalidActionVerboseMessage(actionDigest, preconditionFailure))
                .addDetails(Any.pack(preconditionFailure))
                .build())
        .build();
  }

  private <T> void errorOperationFuture(
      Operation operation,
      RequestMetadata requestMetadata,
      com.google.rpc.Status status,
      SettableFuture<T> errorFuture) {
    operationDeletionService.execute(
        new Runnable() {
          // we must make all efforts to delete this thing
          int attempt = 1;

          @Override
          public void run() {
            try {
              errorOperation(operation, requestMetadata, status);
              errorFuture.setException(StatusProto.toStatusException(status));
            } catch (StatusRuntimeException e) {
              if (attempt % 100 == 0) {
                log.log(
                    Level.SEVERE,
                    format(
                        "On attempt %d to cancel %s: %s",
                        attempt, operation.getName(), e.getLocalizedMessage()),
                    e);
              }
              // hopefully as deferred execution...
              operationDeletionService.execute(this);
              attempt++;
            } catch (InterruptedException e) {
              Thread.currentThread().interrupt();
            }
          }
        });
  }

  private void deliverCachedActionResult(
      ActionResult actionResult,
      ActionKey actionKey,
      Operation operation,
      RequestMetadata requestMetadata)
      throws Exception {
    recentCacheServedExecutions.put(requestMetadata, true);

    ExecuteOperationMetadata completeMetadata =
        ExecuteOperationMetadata.newBuilder()
            .setActionDigest(actionKey.getDigest())
            .setStage(ExecutionStage.Value.COMPLETED)
            .build();

    Operation completedOperation =
        operation
            .toBuilder()
            .setDone(true)
            .setResponse(
                Any.pack(
                    ExecuteResponse.newBuilder()
                        .setResult(actionResult)
                        .setStatus(
                            com.google.rpc.Status.newBuilder().setCode(Code.OK.value()).build())
                        .setCachedResult(true)
                        .build()))
            .setMetadata(Any.pack(completeMetadata))
            .build();
    backplane.putOperation(completedOperation, completeMetadata.getStage());
  }

  private ListenableFuture<Boolean> checkCacheFuture(
      ActionKey actionKey, Operation operation, RequestMetadata requestMetadata) {
    ExecuteOperationMetadata metadata =
        ExecuteOperationMetadata.newBuilder()
            .setActionDigest(actionKey.getDigest())
            .setStage(ExecutionStage.Value.CACHE_CHECK)
            .build();
    try {
      backplane.putOperation(
          operation.toBuilder().setMetadata(Any.pack(metadata)).build(), metadata.getStage());
    } catch (IOException e) {
      return immediateFailedFuture(e);
    }

    Context.CancellableContext withDeadline =
        Context.current().withDeadlineAfter(300, SECONDS, contextDeadlineScheduler);
    try {
      return checkCacheFutureCancellable(actionKey, operation, requestMetadata, withDeadline);
    } catch (RuntimeException e) {
      withDeadline.cancel(null);
      throw e;
    }
  }

  private ListenableFuture<Boolean> checkCacheFutureCancellable(
      ActionKey actionKey,
      Operation operation,
      RequestMetadata requestMetadata,
      Context.CancellableContext ctx) {
    ListenableFuture<Boolean> checkCacheFuture =
        transformAsync(
            getActionResult(actionKey, requestMetadata),
            actionResult -> {
              try {
                return immediateFuture(
                    ctx.call(
                        () -> {
                          if (actionResult != null) {
                            deliverCachedActionResult(
                                actionResult, actionKey, operation, requestMetadata);
                          }
                          return actionResult != null;
                        }));
              } catch (Exception e) {
                return immediateFailedFuture(e);
              }
            },
            operationTransformService);
    checkCacheFuture.addListener(() -> ctx.cancel(null), operationTransformService);
    return catching(
        checkCacheFuture,
        Exception.class,
        (e) -> {
          log.log(Level.SEVERE, "error checking cache for " + operation.getName(), e);
          return false;
        },
        operationTransformService);
  }

  @VisibleForTesting
  public ListenableFuture<Void> queue(ExecuteEntry executeEntry, Poller poller, Duration timeout) {
    ExecuteOperationMetadata metadata =
        ExecuteOperationMetadata.newBuilder()
            .setActionDigest(executeEntry.getActionDigest())
            .setStdoutStreamName(executeEntry.getStdoutStreamName())
            .setStderrStreamName(executeEntry.getStderrStreamName())
            .build();
    Operation operation =
        Operation.newBuilder()
            .setName(executeEntry.getOperationName())
            .setMetadata(Any.pack(metadata))
            .build();
    Digest actionDigest = executeEntry.getActionDigest();
    ActionKey actionKey = DigestUtil.asActionKey(actionDigest);

    Stopwatch stopwatch = Stopwatch.createStarted();
    ListenableFuture<Boolean> cachedResultFuture;
    if (executeEntry.getSkipCacheLookup()) {
      cachedResultFuture = immediateFuture(false);
    } else {
      cachedResultFuture =
          checkCacheFuture(actionKey, operation, executeEntry.getRequestMetadata());
    }
    return transformAsync(
        cachedResultFuture,
        (cachedResult) -> {
          if (cachedResult) {
            poller.pause();
            long checkCacheUSecs = stopwatch.elapsed(MICROSECONDS);
            log.log(
                Level.FINER,
                format(
                    "ShardInstance(%s): checkCache(%s): %sus elapsed",
                    getName(), operation.getName(), checkCacheUSecs));
            return IMMEDIATE_VOID_FUTURE;
          }
          return transformAndQueue(executeEntry, poller, operation, stopwatch, timeout);
        },
        operationTransformService);
  }

  private ListenableFuture<Void> transformAndQueue(
      ExecuteEntry executeEntry,
      Poller poller,
      Operation operation,
      Stopwatch stopwatch,
      Duration timeout) {
    long checkCacheUSecs = stopwatch.elapsed(MICROSECONDS);
    ExecuteOperationMetadata metadata;
    try {
      metadata = operation.getMetadata().unpack(ExecuteOperationMetadata.class);
    } catch (InvalidProtocolBufferException e) {
      return immediateFailedFuture(e);
    }
    Digest actionDigest = metadata.getActionDigest();
    SettableFuture<Void> queueFuture = SettableFuture.create();
    log.log(
        Level.FINER,
        format(
            "ShardInstance(%s): queue(%s): fetching action %s",
            getName(), operation.getName(), actionDigest.getHash()));
    RequestMetadata requestMetadata = executeEntry.getRequestMetadata();
    ListenableFuture<Action> actionFuture =
        catchingAsync(
            transformAsync(
                expectAction(actionDigest, requestMetadata),
                (action) -> {
                  if (action == null) {
                    throw Status.NOT_FOUND.asException();
                  } else if (action.getDoNotCache()) {
                    // invalidate our action cache result as well as watcher owner
                    actionCache.invalidate(DigestUtil.asActionKey(actionDigest));
                    backplane.putOperation(
                        operation.toBuilder().setMetadata(Any.pack(action)).build(),
                        metadata.getStage());
                  }
                  return immediateFuture(action);
                },
                operationTransformService),
            StatusException.class,
            (e) -> {
              Status st = Status.fromThrowable(e);
              if (st.getCode() == Code.NOT_FOUND) {
                PreconditionFailure.Builder preconditionFailure = PreconditionFailure.newBuilder();
                preconditionFailure
                    .addViolationsBuilder()
                    .setType(VIOLATION_TYPE_MISSING)
                    .setSubject("blobs/" + DigestUtil.toString(actionDigest))
                    .setDescription(MISSING_ACTION);
                checkPreconditionFailure(actionDigest, preconditionFailure.build());
              }
              throw st.asRuntimeException();
            },
            operationTransformService);
    QueuedOperation.Builder queuedOperationBuilder = QueuedOperation.newBuilder();
    ListenableFuture<ProfiledQueuedOperationMetadata.Builder> queuedFuture =
        transformAsync(
            actionFuture,
            (action) -> {
              log.log(
                  Level.FINER,
                  format(
                      "ShardInstance(%s): queue(%s): fetched action %s transforming queuedOperation",
                      getName(), operation.getName(), actionDigest.getHash()));
              Stopwatch transformStopwatch = Stopwatch.createStarted();
              return transform(
                  transformQueuedOperation(
                      operation.getName(),
                      action,
                      action.getCommandDigest(),
                      action.getInputRootDigest(),
                      queuedOperationBuilder,
                      operationTransformService,
                      requestMetadata),
                  (queuedOperation) ->
                      ProfiledQueuedOperationMetadata.newBuilder()
                          .setQueuedOperation(queuedOperation)
                          .setQueuedOperationMetadata(
                              buildQueuedOperationMetadata(
                                  metadata, requestMetadata, queuedOperation))
                          .setTransformedIn(
                              Durations.fromMicros(transformStopwatch.elapsed(MICROSECONDS))),
                  operationTransformService);
            },
            operationTransformService);
    ListenableFuture<ProfiledQueuedOperationMetadata.Builder> validatedFuture =
        transformAsync(
            queuedFuture,
            (profiledQueuedMetadata) -> {
              log.log(
                  Level.FINER,
                  format(
                      "ShardInstance(%s): queue(%s): queuedOperation %s transformed, validating",
                      getName(),
                      operation.getName(),
                      DigestUtil.toString(
                          profiledQueuedMetadata
                              .getQueuedOperationMetadata()
                              .getQueuedOperationDigest())));
              long startValidateUSecs = stopwatch.elapsed(MICROSECONDS);
              /* sync, throws StatusException */
              validateQueuedOperation(actionDigest, profiledQueuedMetadata.getQueuedOperation());
              return immediateFuture(
                  profiledQueuedMetadata.setValidatedIn(
                      Durations.fromMicros(stopwatch.elapsed(MICROSECONDS) - startValidateUSecs)));
            },
            operationTransformService);
    ListenableFuture<ProfiledQueuedOperationMetadata> queuedOperationCommittedFuture =
        transformAsync(
            validatedFuture,
            (profiledQueuedMetadata) -> {
              log.log(
                  Level.FINER,
                  format(
                      "ShardInstance(%s): queue(%s): queuedOperation %s validated, uploading",
                      getName(),
                      operation.getName(),
                      DigestUtil.toString(
                          profiledQueuedMetadata
                              .getQueuedOperationMetadata()
                              .getQueuedOperationDigest())));
              ByteString queuedOperationBlob =
                  profiledQueuedMetadata.getQueuedOperation().toByteString();
              Digest queuedOperationDigest =
                  profiledQueuedMetadata.getQueuedOperationMetadata().getQueuedOperationDigest();
              long startUploadUSecs = stopwatch.elapsed(MICROSECONDS);
              return transform(
                  writeBlobFuture(
                      queuedOperationDigest, queuedOperationBlob, requestMetadata, timeout),
                  (committedSize) ->
                      profiledQueuedMetadata
                          .setUploadedIn(
                              Durations.fromMicros(
                                  stopwatch.elapsed(MICROSECONDS) - startUploadUSecs))
                          .build(),
                  operationTransformService);
            },
            operationTransformService);

    // onQueue call?
    addCallback(
        queuedOperationCommittedFuture,
        new FutureCallback<ProfiledQueuedOperationMetadata>() {
          @Override
          public void onSuccess(ProfiledQueuedOperationMetadata profiledQueuedMetadata) {
            QueuedOperationMetadata queuedOperationMetadata =
                profiledQueuedMetadata.getQueuedOperationMetadata();
            Operation queueOperation =
                operation.toBuilder().setMetadata(Any.pack(queuedOperationMetadata)).build();
            QueueEntry queueEntry =
                QueueEntry.newBuilder()
                    .setExecuteEntry(executeEntry)
                    .setQueuedOperationDigest(queuedOperationMetadata.getQueuedOperationDigest())
                    .setPlatform(
                        profiledQueuedMetadata.getQueuedOperation().getCommand().getPlatform())
                    .build();
            try {
              ensureCanQueue(stopwatch);
              long startQueueUSecs = stopwatch.elapsed(MICROSECONDS);
              poller.pause();
              backplane.queue(queueEntry, queueOperation);
              long elapsedUSecs = stopwatch.elapsed(MICROSECONDS);
              long queueUSecs = elapsedUSecs - startQueueUSecs;
              log.log(
                  Level.FINER,
                  format(
                      "ShardInstance(%s): queue(%s): %dus checkCache, %dus transform, %dus validate, %dus upload, %dus queue, %dus elapsed",
                      getName(),
                      queueOperation.getName(),
                      checkCacheUSecs,
                      Durations.toMicros(profiledQueuedMetadata.getTransformedIn()),
                      Durations.toMicros(profiledQueuedMetadata.getValidatedIn()),
                      Durations.toMicros(profiledQueuedMetadata.getUploadedIn()),
                      queueUSecs,
                      elapsedUSecs));
              queueFuture.set(null);
            } catch (IOException e) {
              onFailure(e.getCause() == null ? e : e.getCause());
            } catch (InterruptedException e) {
              // ignore
            }
          }

          @Override
          public void onFailure(Throwable t) {
            queueFailureCounter.inc();
            log.log(Level.SEVERE, "failure at end of transformAndQueue");
            poller.pause();
            com.google.rpc.Status status = StatusProto.fromThrowable(t);
            if (status == null) {
              log.log(Level.SEVERE, "no rpc status from exception for " + operation.getName(), t);
              status = asExecutionStatus(t);
            } else if (com.google.rpc.Code.forNumber(status.getCode())
                == com.google.rpc.Code.DEADLINE_EXCEEDED) {
              log.log(
                  Level.WARNING,
                  "an rpc status was thrown with DEADLINE_EXCEEDED for "
                      + operation.getName()
                      + ", discarding it",
                  t);
              status =
                  com.google.rpc.Status.newBuilder()
                      .setCode(com.google.rpc.Code.UNAVAILABLE.getNumber())
                      .setMessage("SUPPRESSED DEADLINE_EXCEEDED: " + t.getMessage())
                      .build();
            }
            logFailedStatus(actionDigest, status);
            errorOperationFuture(operation, requestMetadata, status, queueFuture);
          }
        },
        operationTransformService);
    return queueFuture;
  }

  @Override
  public void match(Platform platform, MatchListener listener) {
    throw new UnsupportedOperationException();
  }

  @Override
  public BackplaneStatus backplaneStatus() {
    try {
      return backplane.backplaneStatus();
    } catch (IOException e) {
      throw Status.fromThrowable(e).asRuntimeException();
    }
  }

  @Override
  public boolean putOperation(Operation operation) {
    if (isErrored(operation)) {
      try {
        return backplane.putOperation(operation, ExecutionStage.Value.COMPLETED);
      } catch (IOException e) {
        throw Status.fromThrowable(e).asRuntimeException();
      }
    }
    throw new UnsupportedOperationException();
  }

  protected boolean matchOperation(Operation operation) {
    throw new UnsupportedOperationException();
  }

  protected void enqueueOperation(Operation operation) {
    throw new UnsupportedOperationException();
  }

  protected Object operationLock() {
    throw new UnsupportedOperationException();
  }

  @Override
  public boolean pollOperation(String operationName, ExecutionStage.Value stage) {
    throw new UnsupportedOperationException();
  }

  @Override
  protected int getListOperationsDefaultPageSize() {
    return 1024;
  }

  @Override
  protected int getListOperationsMaxPageSize() {
    return 1024;
  }

  @Override
  protected TokenizableIterator<Operation> createOperationsIterator(String pageToken) {
    Iterator<Operation> iter;
    iter =
        Iterables.transform(
                backplane.getOperations(),
                (operationName) -> {
                  try {
                    return backplane.getOperation(operationName);
                  } catch (IOException e) {
                    throw Status.fromThrowable(e).asRuntimeException();
                  }
                })
            .iterator();
    OperationIteratorToken token;
    if (!pageToken.isEmpty()) {
      try {
        token = OperationIteratorToken.parseFrom(BaseEncoding.base64().decode(pageToken));
      } catch (InvalidProtocolBufferException e) {
        throw new IllegalArgumentException();
      }
      boolean paged = false;
      while (iter.hasNext() && !paged) {
        paged = iter.next().getName().equals(token.getOperationName());
      }
    } else {
      token = null;
    }
    return new TokenizableIterator<Operation>() {
      private OperationIteratorToken nextToken = token;

      @Override
      public boolean hasNext() {
        return iter.hasNext();
      }

      @Override
      public Operation next() {
        Operation operation = iter.next();
        nextToken =
            OperationIteratorToken.newBuilder().setOperationName(operation.getName()).build();
        return operation;
      }

      @Override
      public String toNextPageToken() {
        if (hasNext()) {
          return BaseEncoding.base64().encode(nextToken.toByteArray());
        }
        return "";
      }
    };
  }

  @Override
  public Operation getOperation(String name) {
    try {
      return backplane.getOperation(name);
    } catch (IOException e) {
      throw Status.fromThrowable(e).asRuntimeException();
    }
  }

  @Override
  public void deleteOperation(String name) {
    try {
      backplane.deleteOperation(name);
    } catch (IOException e) {
      throw Status.fromThrowable(e).asRuntimeException();
    }
  }

  ListenableFuture<Void> watchOperation(Operation operation, Watcher watcher, boolean initial) {
    if (initial) {
      try {
        watcher.observe(stripOperation(operation));
      } catch (Exception e) {
        return immediateFailedFuture(e);
      }
    }
    if (operation == null || operation.getDone()) {
      return immediateFuture(null);
    }

    return backplane.watchOperation(operation.getName(), watcher);
  }

  @Override
  public ListenableFuture<Void> watchOperation(String operationName, Watcher watcher) {
    Operation operation = getOperation(operationName);
    if (operation == null) {
      return immediateFailedFuture(
          Status.NOT_FOUND
              .withDescription(String.format("Operation not found: %s", operationName))
              .asException());
    }
    return watchOperation(operation, watcher, /* initial=*/ true);
  }

  private static Operation stripOperation(Operation operation) {
    ExecuteOperationMetadata metadata = expectExecuteOperationMetadata(operation);
    if (metadata == null) {
      metadata = ExecuteOperationMetadata.getDefaultInstance();
    }
    return operation.toBuilder().setMetadata(Any.pack(metadata)).build();
  }

  private static Operation stripQueuedOperation(Operation operation) {
    if (operation.getMetadata().is(QueuedOperationMetadata.class)) {
      operation =
          operation
              .toBuilder()
              .setMetadata(Any.pack(expectExecuteOperationMetadata(operation)))
              .build();
    }
    return operation;
  }

  @Override
  protected Logger getLogger() {
    return log;
  }

  @Override
  public GetClientStartTimeResult getClientStartTime(GetClientStartTimeRequest request) {
    try {
      return backplane.getClientStartTime(request);
    } catch (IOException e) {
      throw Status.fromThrowable(e).asRuntimeException();
    }
  }

  @Override
  public CasIndexResults reindexCas() {
    try {
      return backplane.reindexCas();
    } catch (IOException e) {
      throw Status.fromThrowable(e).asRuntimeException();
    }
  }

  @Override
  public FindOperationsResults findEnrichedOperations(String filterPredicate) {
    try {
      return backplane.findEnrichedOperations(this, filterPredicate);
    } catch (IOException e) {
      throw Status.fromThrowable(e).asRuntimeException();
    }
  }

  @Override
  public EnrichedOperation findEnrichedOperation(String operationId) {
    try {
      return backplane.findEnrichedOperation(this, operationId);
    } catch (IOException e) {
      throw Status.fromThrowable(e).asRuntimeException();
    }
  }

  @Override
  public List<Operation> findOperations(String filterPredicate) {
    try {
      return backplane.findOperations(filterPredicate);
    } catch (IOException e) {
      throw Status.fromThrowable(e).asRuntimeException();
    }
  }

  public Set<String> findOperationsByInvocationId(String invocationId) {
    try {
      return backplane.findOperationsByInvocationId(invocationId);
    } catch (IOException e) {
      throw Status.fromThrowable(e).asRuntimeException();
    }
  }

  public Iterable<Map.Entry<String, String>> getOperations(Set<String> invocationIds) {
    try {
      return backplane.getOperations(invocationIds);
    } catch (IOException e) {
      throw Status.fromThrowable(e).asRuntimeException();
    }
  }

  @Override
  public void deregisterWorker(String workerName) {
    try {
      backplane.deregisterWorker(workerName);
    } catch (IOException e) {
      throw Status.fromThrowable(e).asRuntimeException();
    }
  }

  @VisibleForTesting
  BuildfarmConfigs getBuildFarmConfigs() {
    return configs;
  }

  private boolean inDenyList(RequestMetadata requestMetadata) throws IOException {
    if (!useDenyList) {
      return false;
    }
    return backplane.isBlacklisted(requestMetadata);
  }
}<|MERGE_RESOLUTION|>--- conflicted
+++ resolved
@@ -430,13 +430,8 @@
                         new FutureCallback<Void>() {
                           @Override
                           public void onSuccess(Void result) {
-<<<<<<< HEAD
                             log.log(Level.FINE, "successfully queued " + operationName);
                             queueSuccessCounter.inc();
-=======
-                            log.log(Level.FINER, "successfully queued " + operationName);
-                            // nothing
->>>>>>> edf2211c
                           }
 
                           @Override
