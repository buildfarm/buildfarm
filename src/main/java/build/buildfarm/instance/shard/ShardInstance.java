// Copyright 2017 The Bazel Authors. All rights reserved.
//
// Licensed under the Apache License, Version 2.0 (the "License");
// you may not use this file except in compliance with the License.
// You may obtain a copy of the License at
//
//    http://www.apache.org/licenses/LICENSE-2.0
//
// Unless required by applicable law or agreed to in writing, software
// distributed under the License is distributed on an "AS IS" BASIS,
// WITHOUT WARRANTIES OR CONDITIONS OF ANY KIND, either express or implied.
// See the License for the specific language governing permissions and
// limitations under the License.

package build.buildfarm.instance.shard;

import static build.buildfarm.common.Actions.asExecutionStatus;
import static build.buildfarm.common.Actions.checkPreconditionFailure;
import static build.buildfarm.common.Actions.invalidActionVerboseMessage;
import static build.buildfarm.common.Errors.VIOLATION_TYPE_INVALID;
import static build.buildfarm.common.Errors.VIOLATION_TYPE_MISSING;
import static build.buildfarm.instance.shard.Util.SHARD_IS_RETRIABLE;
import static build.buildfarm.instance.shard.Util.correctMissingBlob;
import static com.google.common.base.Preconditions.checkState;
import static com.google.common.base.Predicates.or;
import static com.google.common.util.concurrent.Futures.addCallback;
import static com.google.common.util.concurrent.Futures.allAsList;
import static com.google.common.util.concurrent.Futures.catching;
import static com.google.common.util.concurrent.Futures.catchingAsync;
import static com.google.common.util.concurrent.Futures.immediateFailedFuture;
import static com.google.common.util.concurrent.Futures.immediateFuture;
import static com.google.common.util.concurrent.Futures.transform;
import static com.google.common.util.concurrent.Futures.transformAsync;
import static com.google.common.util.concurrent.MoreExecutors.directExecutor;
import static com.google.common.util.concurrent.MoreExecutors.listeningDecorator;
import static java.lang.String.format;
import static java.util.concurrent.Executors.newFixedThreadPool;
import static java.util.concurrent.Executors.newSingleThreadExecutor;
import static java.util.concurrent.Executors.newSingleThreadScheduledExecutor;
import static java.util.concurrent.TimeUnit.MICROSECONDS;
import static java.util.concurrent.TimeUnit.MINUTES;
import static java.util.concurrent.TimeUnit.SECONDS;
import static java.util.logging.Level.INFO;

import build.bazel.remote.execution.v2.Action;
import build.bazel.remote.execution.v2.ActionResult;
import build.bazel.remote.execution.v2.Command;
import build.bazel.remote.execution.v2.Digest;
import build.bazel.remote.execution.v2.Directory;
import build.bazel.remote.execution.v2.DirectoryNode;
import build.bazel.remote.execution.v2.ExecuteOperationMetadata;
import build.bazel.remote.execution.v2.ExecuteResponse;
import build.bazel.remote.execution.v2.ExecutionPolicy;
import build.bazel.remote.execution.v2.ExecutionStage;
import build.bazel.remote.execution.v2.Platform;
import build.bazel.remote.execution.v2.Platform.Property;
import build.bazel.remote.execution.v2.RequestMetadata;
import build.bazel.remote.execution.v2.ResultsCachePolicy;
import build.buildfarm.backplane.Backplane;
import build.buildfarm.common.CasIndexResults;
import build.buildfarm.common.DigestUtil;
import build.buildfarm.common.DigestUtil.ActionKey;
import build.buildfarm.common.EntryLimitException;
import build.buildfarm.common.ExecutionProperties;
import build.buildfarm.common.Poller;
import build.buildfarm.common.TokenizableIterator;
import build.buildfarm.common.TreeIterator;
import build.buildfarm.common.TreeIterator.DirectoryEntry;
import build.buildfarm.common.Watcher;
import build.buildfarm.common.Write;
import build.buildfarm.common.cache.Cache;
import build.buildfarm.common.cache.CacheBuilder;
import build.buildfarm.common.cache.CacheLoader.InvalidCacheLoadException;
import build.buildfarm.common.grpc.UniformDelegateServerCallStreamObserver;
import build.buildfarm.instance.Instance;
import build.buildfarm.instance.MatchListener;
import build.buildfarm.instance.server.AbstractServerInstance;
import build.buildfarm.operations.FindOperationsResults;
import build.buildfarm.v1test.BackplaneStatus;
import build.buildfarm.v1test.ExecuteEntry;
import build.buildfarm.v1test.GetClientStartTimeResult;
import build.buildfarm.v1test.OperationIteratorToken;
import build.buildfarm.v1test.ProfiledQueuedOperationMetadata;
import build.buildfarm.v1test.ProvisionedQueue;
import build.buildfarm.v1test.QueueEntry;
import build.buildfarm.v1test.QueueStatus;
import build.buildfarm.v1test.QueuedOperation;
import build.buildfarm.v1test.QueuedOperationMetadata;
import build.buildfarm.v1test.ShardInstanceConfig;
import build.buildfarm.v1test.Tree;
import com.google.common.annotations.VisibleForTesting;
import com.google.common.base.Stopwatch;
import com.google.common.base.Throwables;
import com.google.common.collect.ImmutableList;
import com.google.common.collect.Iterables;
import com.google.common.collect.Sets;
import com.google.common.io.BaseEncoding;
import com.google.common.util.concurrent.FutureCallback;
import com.google.common.util.concurrent.Futures;
import com.google.common.util.concurrent.ListenableFuture;
import com.google.common.util.concurrent.ListeningExecutorService;
import com.google.common.util.concurrent.SettableFuture;
import com.google.common.util.concurrent.UncheckedExecutionException;
import com.google.longrunning.Operation;
import com.google.protobuf.Any;
import com.google.protobuf.ByteString;
import com.google.protobuf.Duration;
import com.google.protobuf.InvalidProtocolBufferException;
import com.google.protobuf.Parser;
import com.google.protobuf.util.Durations;
import com.google.protobuf.util.Timestamps;
import com.google.rpc.PreconditionFailure;
import io.grpc.Context;
import io.grpc.Deadline;
import io.grpc.Status;
import io.grpc.Status.Code;
import io.grpc.StatusException;
import io.grpc.StatusRuntimeException;
import io.grpc.protobuf.StatusProto;
import io.grpc.stub.ServerCallStreamObserver;
import io.prometheus.client.Counter;
import io.prometheus.client.Gauge;
import java.io.IOException;
import java.io.InputStream;
import java.io.OutputStream;
import java.util.ArrayDeque;
import java.util.ArrayList;
import java.util.Collections;
import java.util.Deque;
import java.util.Iterator;
import java.util.List;
import java.util.Map;
import java.util.Queue;
import java.util.Random;
import java.util.Set;
import java.util.UUID;
import java.util.concurrent.BlockingQueue;
import java.util.concurrent.Callable;
import java.util.concurrent.ConcurrentLinkedQueue;
import java.util.concurrent.ExecutionException;
import java.util.concurrent.Executor;
import java.util.concurrent.ExecutorService;
import java.util.concurrent.LinkedBlockingQueue;
import java.util.concurrent.ScheduledExecutorService;
import java.util.concurrent.TimeUnit;
import java.util.function.Consumer;
import java.util.function.Supplier;
import java.util.logging.Level;
import java.util.logging.Logger;
import javax.annotation.Nullable;
import javax.naming.ConfigurationException;

public class ShardInstance extends AbstractServerInstance {
  private static final Logger logger = Logger.getLogger(ShardInstance.class.getName());

  private static ListenableFuture<Void> IMMEDIATE_VOID_FUTURE = Futures.immediateFuture(null);

  private static final String TIMEOUT_OUT_OF_BOUNDS =
      "A timeout specified is out of bounds with a configured range";

  private static final int DEFAULT_MAX_LOCAL_ACTION_CACHE_SIZE = 1000000;

  // Prometheus metrics
  private static final Counter executionSuccess =
      Counter.build().name("execution_success").help("Execution success.").register();
  private static final Gauge preQueueSize =
      Gauge.build().name("pre_queue_size").help("Pre queue size.").register();
  private static final Gauge dispatchedOperations =
      Gauge.build()
          .name("dispatched_operations_size")
          .help("Dispatched operations size.")
          .register();
  private static final Gauge workerPoolSize =
      Gauge.build().name("worker_pool_size").help("Active worker pool size.").register();
  private static final Gauge queueSize =
      Gauge.build().name("queue_size").labelNames("queue_name").help("Queue size.").register();
  private static final Gauge casLookupSize =
      Gauge.build().name("cas_lookup_size").help("CAS lookup size.").register();
  private static final Gauge actionCacheLookupSize =
      Gauge.build().name("action_cache_lookup_size").help("Action Cache lookup size.").register();
  private static final Gauge blockedActionsSize =
      Gauge.build().name("blocked_actions_size").help("The number of blocked actions").register();
  private static final Gauge blockedInvocationsSize =
      Gauge.build()
          .name("blocked_invocations_size")
          .help("The number of blocked invocations")
          .register();

  private final Runnable onStop;
  private final long maxBlobSize;
  private final Backplane backplane;
  private final ReadThroughActionCache readThroughActionCache;
  private final RemoteInputStreamFactory remoteInputStreamFactory;
  private final com.google.common.cache.LoadingCache<String, Instance> workerStubs;
  private final Thread dispatchedMonitor;
  private final Duration maxActionTimeout;
  private final Cache<Digest, Directory> directoryCache =
      CacheBuilder.newBuilder().maximumSize(64 * 1024).build();
  private final Cache<Digest, Command> commandCache =
      CacheBuilder.newBuilder().maximumSize(64 * 1024).build();
  private final Cache<Digest, Action> actionCache =
      CacheBuilder.newBuilder().maximumSize(64 * 1024).build();
  private final com.google.common.cache.Cache<RequestMetadata, Boolean>
      recentCacheServedExecutions =
          com.google.common.cache.CacheBuilder.newBuilder().maximumSize(64 * 1024).build();

  private final Random rand = new Random();
  private final Writes writes = new Writes(this::writeInstanceSupplier);
  private final int maxCpu;
  private final int maxRequeueAttempts = 5; // TODO: get from config

  private final ListeningExecutorService operationTransformService =
      listeningDecorator(newFixedThreadPool(24));
  private final ListeningExecutorService actionCacheFetchService;
  private final ScheduledExecutorService contextDeadlineScheduler =
      newSingleThreadScheduledExecutor();
  private final ExecutorService operationDeletionService = newSingleThreadExecutor();
  private final BlockingQueue transformTokensQueue = new LinkedBlockingQueue(256);
  private Thread operationQueuer;
  private boolean stopping = false;
  private boolean stopped = true;
  private Thread prometheusMetricsThread;

  private static Duration getGrpcTimeout(ShardInstanceConfig config) {

    // return the configured
    if (config.hasGrpcTimeout()) {
      Duration configured = config.getGrpcTimeout();
      if (configured.getSeconds() > 0 || configured.getNanos() > 0) {
        return configured;
      }
    }

    // return a default
    Duration defaultDuration = Durations.fromSeconds(60);
    logger.log(
        INFO,
        String.format(
            "grpc timeout not configured.  Setting to: " + defaultDuration.getSeconds() + "s"));
    return defaultDuration;
  }

  private static Backplane createBackplane(ShardInstanceConfig config, String identifier)
      throws ConfigurationException {
    ShardInstanceConfig.BackplaneCase backplaneCase = config.getBackplaneCase();
    switch (backplaneCase) {
      default:
      case BACKPLANE_NOT_SET:
        throw new IllegalArgumentException("Shard Backplane not set in config");
      case REDIS_SHARD_BACKPLANE_CONFIG:
        return new RedisShardBackplane(
            config.getRedisShardBackplaneConfig(),
            identifier,
            ShardInstance::stripOperation,
            ShardInstance::stripQueuedOperation,
            /* isPrequeued=*/ ShardInstance::isUnknown,
            /* isExecuting=*/ or(ShardInstance::isExecuting, ShardInstance::isQueued));
    }
  }

  public ShardInstance(
      String name,
      String identifier,
      DigestUtil digestUtil,
      ShardInstanceConfig config,
      Runnable onStop)
      throws InterruptedException, ConfigurationException {
    this(
        name,
        digestUtil,
        createBackplane(config, identifier),
        config,
        onStop,
        /* actionCacheFetchService=*/ listeningDecorator(newFixedThreadPool(24)));
  }

  private ShardInstance(
      String name,
      DigestUtil digestUtil,
      Backplane backplane,
      ShardInstanceConfig config,
      Runnable onStop,
      ListeningExecutorService actionCacheFetchService)
      throws InterruptedException, ConfigurationException {
    this(
        name,
        digestUtil,
        backplane,
        new ShardActionCache(
            DEFAULT_MAX_LOCAL_ACTION_CACHE_SIZE, backplane, actionCacheFetchService),
        config.getRunDispatchedMonitor(),
        config.getDispatchedMonitorIntervalSeconds(),
        config.getRunOperationQueuer(),
        config.getMaxBlobSize(),
        config.getMaxCpu(),
        config.getMaximumActionTimeout(),
        config.getRedisShardBackplaneConfig().getProvisionedQueues().getQueuesList(),
        onStop,
        WorkerStubs.create(digestUtil, getGrpcTimeout(config)),
        actionCacheFetchService);
  }

  public ShardInstance(
      String name,
      DigestUtil digestUtil,
      Backplane backplane,
      ReadThroughActionCache readThroughActionCache,
      boolean runDispatchedMonitor,
      int dispatchedMonitorIntervalSeconds,
      boolean runOperationQueuer,
      long maxBlobSize,
      int maxCpu,
      Duration maxActionTimeout,
      List<ProvisionedQueue> queues,
      Runnable onStop,
      com.google.common.cache.LoadingCache<String, Instance> workerStubs,
      ListeningExecutorService actionCacheFetchService)
      throws InterruptedException {
    super(
        name,
        digestUtil,
        /* contentAddressableStorage=*/ null,
        /* actionCache=*/ readThroughActionCache,
        /* outstandingOperations=*/ null,
        /* completedOperations=*/ null,
        /* activeBlobWrites=*/ null);
    this.backplane = backplane;
    this.readThroughActionCache = readThroughActionCache;
    this.workerStubs = workerStubs;
    this.onStop = onStop;
    this.maxBlobSize = maxBlobSize;
    this.maxCpu = maxCpu;
    this.maxActionTimeout = maxActionTimeout;
    this.actionCacheFetchService = actionCacheFetchService;
    backplane.setOnUnsubscribe(this::stop);

    remoteInputStreamFactory =
        new RemoteInputStreamFactory(
            backplane, rand, workerStubs, this::removeMalfunctioningWorker);

    if (runDispatchedMonitor) {
      dispatchedMonitor =
          new Thread(
              new DispatchedMonitor(
                  backplane, this::requeueOperation, dispatchedMonitorIntervalSeconds));
    } else {
      dispatchedMonitor = null;
    }

    if (runOperationQueuer) {
      operationQueuer =
          new Thread(
              new Runnable() {
                Stopwatch stopwatch = Stopwatch.createUnstarted();

                ListenableFuture<Void> iterate() throws IOException, InterruptedException {
                  ensureCanQueue(stopwatch); // wait for transition to canQueue state
                  long canQueueUSecs = stopwatch.elapsed(MICROSECONDS);
                  stopwatch.stop();
                  ExecuteEntry executeEntry = backplane.deprequeueOperation();
                  stopwatch.start();
                  if (executeEntry == null) {
                    logger.log(Level.SEVERE, "OperationQueuer: Got null from deprequeue...");
                    return immediateFuture(null);
                  }
                  // half the watcher expiry, need to expose this from backplane
                  Poller poller = new Poller(Durations.fromSeconds(5));
                  String operationName = executeEntry.getOperationName();
                  poller.resume(
                      () -> {
                        try {
                          backplane.queueing(executeEntry.getOperationName());
                        } catch (IOException e) {
                          if (!stopping && !stopped) {
                            logger.log(
                                Level.SEVERE,
                                format("error polling %s for queuing", operationName),
                                e);
                          }
                          // mostly ignore, we will be stopped at some point later
                        }
                        return !stopping && !stopped;
                      },
                      () -> {},
                      Deadline.after(5, MINUTES));
                  try {
                    logger.log(Level.FINE, "queueing " + operationName);
                    ListenableFuture<Void> queueFuture = queue(executeEntry, poller);
                    addCallback(
                        queueFuture,
                        new FutureCallback<Void>() {
                          @Override
                          public void onSuccess(Void result) {
                            logger.log(Level.FINE, "successfully queued " + operationName);
                            // nothing
                          }

                          @Override
                          public void onFailure(Throwable t) {
                            logger.log(Level.SEVERE, "error queueing " + operationName, t);
                          }
                        },
                        operationTransformService);
                    long operationTransformDispatchUSecs =
                        stopwatch.elapsed(MICROSECONDS) - canQueueUSecs;
                    logger.log(
                        Level.FINE,
                        format(
                            "OperationQueuer: Dispatched To Transform %s: %dus in canQueue, %dus in transform dispatch",
                            operationName, canQueueUSecs, operationTransformDispatchUSecs));
                    return queueFuture;
                  } catch (Throwable t) {
                    poller.pause();
                    logger.log(Level.SEVERE, "error queueing " + operationName, t);
                    return immediateFuture(null);
                  }
                }

                @Override
                public void run() {
                  logger.log(Level.FINE, "OperationQueuer: Running");
                  try {
                    for (; ; ) {
                      transformTokensQueue.put(new Object());
                      stopwatch.start();
                      try {
                        iterate()
                            .addListener(
                                () -> {
                                  try {
                                    transformTokensQueue.take();
                                  } catch (InterruptedException e) {
                                    logger.log(
                                        Level.SEVERE,
                                        "interrupted while returning transform token",
                                        e);
                                  }
                                },
                                operationTransformService);
                      } catch (IOException e) {
                        transformTokensQueue.take();
                        // problems interacting with backplane
                      } finally {
                        stopwatch.reset();
                      }
                    }
                  } catch (InterruptedException e) {
                    // treat with exit
                    operationQueuer = null;
                    return;
                  } catch (Exception t) {
                    logger.log(
                        Level.SEVERE, "OperationQueuer: fatal exception during iteration", t);
                  } finally {
                    logger.log(Level.FINE, "OperationQueuer: Exiting");
                  }
                  operationQueuer = null;
                  try {
                    stop();
                  } catch (InterruptedException e) {
                    logger.log(Level.SEVERE, "interrupted while stopping instance " + getName(), e);
                  }
                }
              });
    } else {
      operationQueuer = null;
    }

    prometheusMetricsThread =
        new Thread(
            () -> {
              while (!Thread.currentThread().isInterrupted()) {
                try {
                  TimeUnit.SECONDS.sleep(30);
<<<<<<< HEAD
                  OperationsStatus operationsStatus = operationsStatus();
                  workerPoolSize.set(operationsStatus.getActiveWorkersCount());
                  dispatchedOperations.set(operationsStatus.getDispatchedSize());
                  preQueueSize.set(operationsStatus.getPrequeue().getSize());
                  updateQueueSizes(operationsStatus.getOperationQueue().getProvisionsList());
                  casLookupSize.set(operationsStatus.getCasLookupSize());
                  actionCacheLookupSize.set(operationsStatus.getActionCacheSize());
                  blockedActionsSize.set(operationsStatus.getBlockedActionsSize());
                  blockedInvocationsSize.set(operationsStatus.getBlockedInvocationsSize());
=======
                  BackplaneStatus backplaneStatus = backplaneStatus();
                  workerPoolSize.set(backplaneStatus.getActiveWorkersCount());
                  dispatchedOperations.set(backplaneStatus.getDispatchedSize());
                  preQueueSize.set(backplaneStatus.getPrequeue().getSize());
                  updateQueueSizes(backplaneStatus.getOperationQueue().getProvisionsList());
                  casLookupSize.set(backplaneStatus.getCasLookupSize());
                  actionCacheLookupSize.set(backplaneStatus.getActionCacheSize());
>>>>>>> e7104d35
                } catch (InterruptedException e) {
                  Thread.currentThread().interrupt();
                  break;
                } catch (Exception e) {
                  logger.log(Level.SEVERE, "Could not update RedisShardBackplane metrics", e);
                }
              }
            },
            "Prometheus Metrics Collector");
  }

  private void updateQueueSizes(List<QueueStatus> queues) {
    if (queueSize != null) {
      for (QueueStatus queueStatus : queues) {
        queueSize.labels(queueStatus.getName()).set(queueStatus.getSize());
      }
    }
  }

  private void ensureCanQueue(Stopwatch stopwatch) throws IOException, InterruptedException {
    while (!backplane.canQueue()) {
      stopwatch.stop();
      TimeUnit.MILLISECONDS.sleep(100);
      stopwatch.start();
    }
  }

  @Override
  public void start(String publicName) {
    stopped = false;
    try {
      backplane.start(publicName);
    } catch (IOException e) {
      throw new RuntimeException(e);
    } catch (RuntimeException e) {
      try {
        stop();
      } catch (InterruptedException intEx) {
        e.addSuppressed(intEx);
      }
      throw e;
    }
    if (dispatchedMonitor != null) {
      dispatchedMonitor.start();
    }
    if (operationQueuer != null) {
      operationQueuer.start();
    }

    if (prometheusMetricsThread != null) {
      prometheusMetricsThread.start();
    }
  }

  @Override
  public void stop() throws InterruptedException {
    if (stopped || stopping) {
      return;
    }
    stopping = true;
    logger.log(Level.FINE, format("Instance %s is stopping", getName()));
    if (operationQueuer != null) {
      operationQueuer.stop();
    }
    if (dispatchedMonitor != null) {
      dispatchedMonitor.interrupt();
    }
    if (prometheusMetricsThread != null) {
      prometheusMetricsThread.interrupt();
    }
    contextDeadlineScheduler.shutdown();
    operationDeletionService.shutdown();
    operationTransformService.shutdown();
    actionCacheFetchService.shutdown();
    onStop.run();
    backplane.stop();
    if (!contextDeadlineScheduler.awaitTermination(10, SECONDS)) {
      logger.log(
          Level.SEVERE,
          "Could not shut down operation deletion service, some operations may be zombies");
    }
    if (!operationDeletionService.awaitTermination(10, SECONDS)) {
      logger.log(
          Level.SEVERE,
          "Could not shut down operation deletion service, some operations may be zombies");
    }
    operationDeletionService.shutdownNow();
    if (!operationTransformService.awaitTermination(10, SECONDS)) {
      logger.log(Level.SEVERE, "Could not shut down operation transform service");
    }
    operationTransformService.shutdownNow();
    if (!actionCacheFetchService.awaitTermination(10, SECONDS)) {
      logger.log(Level.SEVERE, "Could not shut down action cache fetch service");
    }
    actionCacheFetchService.shutdownNow();
    workerStubs.invalidateAll();
    logger.log(Level.FINE, format("Instance %s has been stopped", getName()));
    stopping = false;
    stopped = true;
  }

  @Override
  public ListenableFuture<Iterable<Digest>> findMissingBlobs(
      Iterable<Digest> blobDigests, RequestMetadata requestMetadata) {
    try {
      if (backplane.isBlacklisted(requestMetadata)) {
        // hacks for bazel where findMissingBlobs retry exhaustion throws RuntimeException
        // TODO change this back to a transient when #10663 is landed
        return immediateFuture(ImmutableList.of());
        /*
        return immediateFailedFuture(Status.UNAVAILABLE
            .withDescription("The action associated with this request is forbidden")
            .asException());
            */
      }
    } catch (IOException e) {
      return immediateFailedFuture(Status.fromThrowable(e).asException());
    }

    Iterable<Digest> nonEmptyDigests =
        Iterables.filter(blobDigests, (digest) -> digest.getSizeBytes() > 0);
    if (Iterables.isEmpty(nonEmptyDigests)) {
      return immediateFuture(ImmutableList.of());
    }

    Deque<String> workers;
    try {
      Set<String> workerSet = backplane.getWorkers();
      List<String> workersList;
      synchronized (workerSet) {
        workersList = new ArrayList<>(workerSet);
      }
      Collections.shuffle(workersList, rand);
      workers = new ArrayDeque(workersList);
    } catch (IOException e) {
      return immediateFailedFuture(Status.fromThrowable(e).asException());
    }

    if (workers.isEmpty()) {
      return immediateFuture(nonEmptyDigests);
    }

    SettableFuture<Iterable<Digest>> missingDigestsFuture = SettableFuture.create();
    findMissingBlobsOnWorker(
        UUID.randomUUID().toString(),
        nonEmptyDigests,
        workers,
        ImmutableList.builder(),
        Iterables.size(nonEmptyDigests),
        Context.current().fixedContextExecutor(directExecutor()),
        missingDigestsFuture,
        requestMetadata);
    return missingDigestsFuture;
  }

  class FindMissingResponseEntry {
    final String worker;
    final long elapsedMicros;
    final Throwable exception;
    final int stillMissingAfter;

    FindMissingResponseEntry(
        String worker, long elapsedMicros, Throwable exception, int stillMissingAfter) {
      this.worker = worker;
      this.elapsedMicros = elapsedMicros;
      this.exception = exception;
      this.stillMissingAfter = stillMissingAfter;
    }
  }

  private void findMissingBlobsOnWorker(
      String requestId,
      Iterable<Digest> blobDigests,
      Deque<String> workers,
      ImmutableList.Builder<FindMissingResponseEntry> responses,
      int originalSize,
      Executor executor,
      SettableFuture<Iterable<Digest>> missingDigestsFuture,
      RequestMetadata requestMetadata) {
    String worker = workers.removeFirst();
    ListenableFuture<Iterable<Digest>> workerMissingBlobsFuture =
        workerStub(worker).findMissingBlobs(blobDigests, requestMetadata);

    Stopwatch stopwatch = Stopwatch.createStarted();
    addCallback(
        workerMissingBlobsFuture,
        new FutureCallback<Iterable<Digest>>() {
          @Override
          public void onSuccess(Iterable<Digest> missingDigests) {
            if (Iterables.isEmpty(missingDigests) || workers.isEmpty()) {
              missingDigestsFuture.set(missingDigests);
            } else {
              responses.add(
                  new FindMissingResponseEntry(
                      worker,
                      stopwatch.elapsed(MICROSECONDS),
                      null,
                      Iterables.size(missingDigests)));
              findMissingBlobsOnWorker(
                  requestId,
                  missingDigests,
                  workers,
                  responses,
                  originalSize,
                  executor,
                  missingDigestsFuture,
                  requestMetadata);
            }
          }

          @Override
          public void onFailure(Throwable t) {
            responses.add(
                new FindMissingResponseEntry(
                    worker, stopwatch.elapsed(MICROSECONDS), t, Iterables.size(blobDigests)));
            Status status = Status.fromThrowable(t);
            if (status.getCode() == Code.UNAVAILABLE || status.getCode() == Code.UNIMPLEMENTED) {
              removeMalfunctioningWorker(worker, t, "findMissingBlobs(" + requestId + ")");
            } else if (status.getCode() == Code.DEADLINE_EXCEEDED) {
              for (FindMissingResponseEntry response : responses.build()) {
                logger.log(
                    response.exception == null ? Level.WARNING : Level.SEVERE,
                    format(
                        "DEADLINE_EXCEEDED: findMissingBlobs(%s) %s: %d remaining of %d %dus%s",
                        requestId,
                        response.worker,
                        response.stillMissingAfter,
                        originalSize,
                        response.elapsedMicros,
                        response.exception != null ? ": " + response.exception.toString() : ""));
              }
              missingDigestsFuture.setException(status.asException());
            } else if (status.getCode() == Code.CANCELLED
                || Context.current().isCancelled()
                || !SHARD_IS_RETRIABLE.test(status)) {
              // do nothing further if we're cancelled
              missingDigestsFuture.setException(status.asException());
            } else {
              // why not, always
              workers.addLast(worker);
            }

            if (!missingDigestsFuture.isDone()) {
              if (workers.isEmpty()) {
                missingDigestsFuture.set(blobDigests);
              } else {
                findMissingBlobsOnWorker(
                    requestId,
                    blobDigests,
                    workers,
                    responses,
                    originalSize,
                    executor,
                    missingDigestsFuture,
                    requestMetadata);
              }
            }
          }
        },
        executor);
  }

  private void fetchBlobFromWorker(
      Digest blobDigest,
      Deque<String> workers,
      long offset,
      long count,
      ServerCallStreamObserver<ByteString> blobObserver,
      RequestMetadata requestMetadata) {
    String worker = workers.removeFirst();
    workerStub(worker)
        .getBlob(
            blobDigest,
            offset,
            count,
            new UniformDelegateServerCallStreamObserver<ByteString>(blobObserver) {
              long received = 0;

              @Override
              public void onNext(ByteString nextChunk) {
                blobObserver.onNext(nextChunk);
                received += nextChunk.size();
              }

              @Override
              public void onError(Throwable t) {
                Status status = Status.fromThrowable(t);
                if (status.getCode() == Code.UNAVAILABLE
                    || status.getCode() == Code.UNIMPLEMENTED) {
                  removeMalfunctioningWorker(
                      worker, t, "getBlob(" + DigestUtil.toString(blobDigest) + ")");
                } else if (status.getCode() == Code.NOT_FOUND) {
                  logger.log(
                      Level.FINE, worker + " did not contain " + DigestUtil.toString(blobDigest));
                  // ignore this, the worker will update the backplane eventually
                } else if (status.getCode() != Code.DEADLINE_EXCEEDED
                    && SHARD_IS_RETRIABLE.test(status)) {
                  // why not, always
                  workers.addLast(worker);
                } else {
                  blobObserver.onError(t);
                  return;
                }

                if (workers.isEmpty()) {
                  blobObserver.onError(Status.NOT_FOUND.asException());
                } else {
                  if (count < received) {
                    blobObserver.onError(
                        new IllegalArgumentException(
                            format("count (%d) < received (%d)", count, received)));
                  } else {
                    long nextCount = count - received;
                    if (nextCount == 0) {
                      // be gracious and terminate the blobObserver here
                      onCompleted();
                    } else {
                      try {
                        fetchBlobFromWorker(
                            blobDigest,
                            workers,
                            offset + received,
                            nextCount,
                            blobObserver,
                            requestMetadata);
                      } catch (Exception e) {
                        blobObserver.onError(e);
                      }
                    }
                  }
                }
              }

              @Override
              public void onCompleted() {
                blobObserver.onCompleted();
              }
            },
            requestMetadata);
  }

  @Override
  public void getBlob(
      Digest blobDigest,
      long offset,
      long count,
      ServerCallStreamObserver<ByteString> blobObserver,
      RequestMetadata requestMetadata) {
    List<String> workersList;
    Set<String> workerSet;
    Set<String> locationSet;
    try {
      workerSet = backplane.getWorkers();
      locationSet = backplane.getBlobLocationSet(blobDigest);
      synchronized (workerSet) {
        workersList = new ArrayList<>(Sets.intersection(locationSet, workerSet));
      }
    } catch (IOException e) {
      blobObserver.onError(e);
      return;
    }
    boolean emptyWorkerList = workersList.isEmpty();
    final ListenableFuture<List<String>> populatedWorkerListFuture;
    if (emptyWorkerList) {
      logger.log(
          Level.FINE,
          format(
              "worker list was initially empty for %s, attempting to correct",
              DigestUtil.toString(blobDigest)));
      populatedWorkerListFuture =
          transform(
              correctMissingBlob(
                  backplane,
                  workerSet,
                  locationSet,
                  this::workerStub,
                  blobDigest,
                  directExecutor(),
                  RequestMetadata.getDefaultInstance()),
              (foundOnWorkers) -> {
                logger.log(
                    Level.FINE,
                    format(
                        "worker list was corrected for %s to be %s",
                        DigestUtil.toString(blobDigest), foundOnWorkers.toString()));
                Iterables.addAll(workersList, foundOnWorkers);
                return workersList;
              },
              directExecutor());
    } else {
      populatedWorkerListFuture = immediateFuture(workersList);
    }

    Context ctx = Context.current();
    ServerCallStreamObserver<ByteString> chunkObserver =
        new UniformDelegateServerCallStreamObserver<ByteString>(blobObserver) {
          boolean triedCheck = emptyWorkerList;

          @Override
          public void onNext(ByteString nextChunk) {
            blobObserver.onNext(nextChunk);
          }

          @Override
          public void onError(Throwable t) {
            Status status = Status.fromThrowable(t);
            if (status.getCode() == Code.NOT_FOUND && !triedCheck) {
              triedCheck = true;
              workersList.clear();
              final ListenableFuture<List<String>> workersListFuture;
              logger.log(
                  Level.FINE,
                  format(
                      "worker list was depleted for %s, attempting to correct",
                      DigestUtil.toString(blobDigest)));
              workersListFuture =
                  transform(
                      correctMissingBlob(
                          backplane,
                          workerSet,
                          locationSet,
                          ShardInstance.this::workerStub,
                          blobDigest,
                          directExecutor(),
                          RequestMetadata.getDefaultInstance()),
                      (foundOnWorkers) -> {
                        logger.log(
                            Level.FINE,
                            format(
                                "worker list was corrected after depletion for %s to be %s",
                                DigestUtil.toString(blobDigest), foundOnWorkers.toString()));
                        Iterables.addAll(workersList, foundOnWorkers);
                        return workersList;
                      },
                      directExecutor());
              final ServerCallStreamObserver<ByteString> checkedChunkObserver = this;
              addCallback(
                  workersListFuture,
                  new WorkersCallback(rand) {
                    @Override
                    public void onQueue(Deque<String> workers) {
                      ctx.run(
                          () ->
                              fetchBlobFromWorker(
                                  blobDigest,
                                  workers,
                                  offset,
                                  count,
                                  checkedChunkObserver,
                                  requestMetadata));
                    }

                    @Override
                    public void onFailure(Throwable t) {
                      blobObserver.onError(t);
                    }
                  },
                  directExecutor());
            } else {
              blobObserver.onError(t);
            }
          }

          @Override
          public void onCompleted() {
            blobObserver.onCompleted();
          }
        };
    addCallback(
        populatedWorkerListFuture,
        new WorkersCallback(rand) {
          @Override
          public void onQueue(Deque<String> workers) {
            ctx.run(
                () ->
                    fetchBlobFromWorker(
                        blobDigest, workers, offset, count, chunkObserver, requestMetadata));
          }

          @Override
          public void onFailure(Throwable t) {
            blobObserver.onError(t);
          }
        },
        directExecutor());
  }

  public abstract static class WorkersCallback implements FutureCallback<List<String>> {
    private final Random rand;

    public WorkersCallback(Random rand) {
      this.rand = rand;
    }

    @Override
    public void onSuccess(List<String> workersList) {
      if (workersList.isEmpty()) {
        onFailure(Status.NOT_FOUND.asException());
      } else {
        Collections.shuffle(workersList, rand);
        onQueue(new ArrayDeque<String>(workersList));
      }
    }

    protected abstract void onQueue(Deque<String> workers);
  }

  private Instance writeInstanceSupplier() {
    String worker = getRandomWorker();
    return workerStub(worker);
  }

  String getRandomWorker() {
    Set<String> workerSet;
    try {
      workerSet = backplane.getWorkers();
    } catch (IOException e) {
      throw Status.fromThrowable(e).asRuntimeException();
    }
    synchronized (workerSet) {
      if (workerSet.isEmpty()) {
        throw Status.UNAVAILABLE.withDescription("no available workers").asRuntimeException();
      }
      int index = rand.nextInt(workerSet.size());
      // best case no allocation average n / 2 selection
      Iterator<String> iter = workerSet.iterator();
      String worker = null;
      while (iter.hasNext() && index-- >= 0) {
        worker = iter.next();
      }
      return worker;
    }
  }

  private Instance workerStub(String worker) {
    try {
      return workerStubs.get(worker);
    } catch (ExecutionException e) {
      logger.log(Level.SEVERE, "error getting worker stub for " + worker, e);
      throw new IllegalStateException("stub instance creation must not fail");
    }
  }

  @Override
  public InputStream newBlobInput(
      Digest digest,
      long offset,
      long deadlineAfter,
      TimeUnit deadlineAfterUnits,
      RequestMetadata requestMetadata)
      throws IOException {
    try {
      return remoteInputStreamFactory.newInput(
          digest, offset, deadlineAfter, deadlineAfterUnits, requestMetadata);
    } catch (InterruptedException e) {
      throw new IOException(e);
    }
  }

  @Override
  public Write getBlobWrite(Digest digest, UUID uuid, RequestMetadata requestMetadata)
      throws EntryLimitException {
    try {
      if (backplane.isBlacklisted(requestMetadata)) {
        throw Status.UNAVAILABLE.withDescription(BLOCK_LIST_ERROR).asRuntimeException();
      }
    } catch (IOException e) {
      throw Status.fromThrowable(e).asRuntimeException();
    }
    if (maxBlobSize > 0 && digest.getSizeBytes() > maxBlobSize) {
      throw new EntryLimitException(digest.getSizeBytes(), maxBlobSize);
    }
    // FIXME small blob write to proto cache
    return writes.get(digest, uuid, requestMetadata);
  }

  protected int getTreeDefaultPageSize() {
    return 1024;
  }

  protected int getTreeMaxPageSize() {
    return 1024;
  }

  protected TokenizableIterator<DirectoryEntry> createTreeIterator(
      String reason, Digest rootDigest, String pageToken) {
    return new TreeIterator(
        (directoryBlobDigest) -> {
          try {
            return catching(
                    expectDirectory(
                        reason,
                        directoryBlobDigest,
                        directExecutor(),
                        RequestMetadata.getDefaultInstance()),
                    Exception.class,
                    (t) -> {
                      logger.log(
                          Level.SEVERE,
                          format(
                              "transformQueuedOperation(%s): error fetching directory %s",
                              reason, DigestUtil.toString(directoryBlobDigest)),
                          t);
                      return null;
                    },
                    directExecutor())
                .get();
          } catch (ExecutionException e) {
            Throwable cause = e.getCause();
            Throwables.throwIfUnchecked(cause);
            throw new UncheckedExecutionException(cause);
          } catch (InterruptedException e) {
            Thread.currentThread().interrupt();
            return null;
          }
        },
        rootDigest,
        pageToken);
  }

  abstract static class TreeCallback implements FutureCallback<DirectoryEntry> {
    private final SettableFuture<Void> future;

    TreeCallback(SettableFuture<Void> future) {
      this.future = future;
    }

    protected abstract void onDirectory(Digest digest, Directory directory);

    abstract boolean next();

    @Override
    public void onSuccess(DirectoryEntry entry) {
      if (entry.getDirectory() != null) {
        onDirectory(entry.getDigest(), entry.getDirectory());
      }
      if (!next()) {
        future.set(null);
      }
    }

    @Override
    public void onFailure(Throwable t) {
      future.setException(t);
    }
  }

  @Override
  protected ListenableFuture<Tree> getTreeFuture(
      String reason, Digest inputRoot, ExecutorService service, RequestMetadata requestMetadata) {
    SettableFuture<Void> future = SettableFuture.create();
    Tree.Builder tree = Tree.newBuilder().setRootDigest(inputRoot);
    Set<Digest> digests = Sets.newConcurrentHashSet();
    Queue<Digest> remaining = new ConcurrentLinkedQueue();
    remaining.offer(inputRoot);
    Context ctx = Context.current();
    TreeCallback callback =
        new TreeCallback(future) {
          @Override
          protected void onDirectory(Digest digest, Directory directory) {
            tree.putDirectories(digest.getHash(), directory);
            for (DirectoryNode childNode : directory.getDirectoriesList()) {
              Digest child = childNode.getDigest();
              if (digests.add(child)) {
                remaining.offer(child);
              }
            }
          }

          @Override
          boolean next() {
            Digest nextDigest = remaining.poll();
            if (!future.isDone() && nextDigest != null) {
              ctx.run(
                  () ->
                      addCallback(
                          transform(
                              expectDirectory(reason, nextDigest, service, requestMetadata),
                              directory -> new DirectoryEntry(nextDigest, directory),
                              service),
                          this,
                          service));
              return true;
            }
            return false;
          }
        };
    callback.next();
    return transform(future, (result) -> tree.build(), service);
  }

  private static <V> ListenableFuture<V> notFoundNull(ListenableFuture<V> value) {
    return catchingAsync(
        value,
        Throwable.class,
        (t) -> {
          Status status = Status.fromThrowable(t);
          if (status.getCode() == Code.NOT_FOUND) {
            return immediateFuture(null);
          }
          return immediateFailedFuture(t);
        },
        directExecutor());
  }

  ListenableFuture<Directory> expectDirectory(
      String reason,
      Digest directoryBlobDigest,
      Executor executor,
      RequestMetadata requestMetadata) {
    if (directoryBlobDigest.getSizeBytes() == 0) {
      return immediateFuture(Directory.getDefaultInstance());
    }
    Supplier<ListenableFuture<Directory>> fetcher =
        () ->
            notFoundNull(
                expect(directoryBlobDigest, Directory.parser(), executor, requestMetadata));
    // is there a better interface to use for the cache with these nice futures?
    return catching(
        directoryCache.get(
            directoryBlobDigest,
            new Callable<ListenableFuture<? extends Directory>>() {
              @Override
              public ListenableFuture<Directory> call() {
                logger.log(
                    Level.FINE,
                    format(
                        "transformQueuedOperation(%s): fetching directory %s",
                        reason, DigestUtil.toString(directoryBlobDigest)));
                return fetcher.get();
              }
            }),
        InvalidCacheLoadException.class,
        (e) -> {
          return null;
        },
        directExecutor());
  }

  @Override
  protected <T> ListenableFuture<T> expect(
      Digest digest, Parser<T> parser, Executor executor, RequestMetadata requestMetadata) {
    Context.CancellableContext withDeadline =
        Context.current().withDeadlineAfter(60, SECONDS, contextDeadlineScheduler);
    Context previousContext = withDeadline.attach();
    try {
      ListenableFuture<T> future = super.expect(digest, parser, executor, requestMetadata);
      future.addListener(() -> withDeadline.cancel(null), directExecutor());
      return future;
    } catch (RuntimeException e) {
      withDeadline.cancel(null);
      throw e;
    } finally {
      withDeadline.detach(previousContext);
    }
  }

  ListenableFuture<Command> expectCommand(
      Digest commandBlobDigest, Executor executor, RequestMetadata requestMetadata) {
    Supplier<ListenableFuture<Command>> fetcher =
        () -> notFoundNull(expect(commandBlobDigest, Command.parser(), executor, requestMetadata));
    return catching(
        commandCache.get(
            commandBlobDigest,
            new Callable<ListenableFuture<? extends Command>>() {
              @Override
              public ListenableFuture<Command> call() {
                return fetcher.get();
              }
            }),
        InvalidCacheLoadException.class,
        (e) -> {
          return null;
        },
        directExecutor());
  }

  ListenableFuture<Action> expectAction(
      Digest actionBlobDigest, Executor executor, RequestMetadata requestMetadata) {
    Supplier<ListenableFuture<Action>> fetcher =
        () -> notFoundNull(expect(actionBlobDigest, Action.parser(), executor, requestMetadata));
    return catching(
        actionCache.get(
            actionBlobDigest,
            new Callable<ListenableFuture<? extends Action>>() {
              @Override
              public ListenableFuture<Action> call() {
                return fetcher.get();
              }
            }),
        InvalidCacheLoadException.class,
        (e) -> {
          return null;
        },
        directExecutor());
  }

  private void removeMalfunctioningWorker(String worker, Throwable t, String context) {
    try {
      if (backplane.removeWorker(worker, format("%s: %s", context, t.getMessage()))) {
        logger.log(
            Level.WARNING,
            format("Removed worker '%s' during(%s) due to exception", worker, context),
            t);
      }
    } catch (IOException e) {
      throw Status.fromThrowable(e).asRuntimeException();
    }

    workerStubs.invalidate(worker);
  }

  @Override
  public Write getOperationStreamWrite(String name) {
    throw new UnsupportedOperationException();
  }

  @Override
  public InputStream newOperationStreamInput(
      String name,
      long offset,
      long deadlineAfter,
      TimeUnit deadlineAfterUnits,
      RequestMetadata requestMetadata) {
    throw new UnsupportedOperationException();
  }

  private ListenableFuture<QueuedOperation> buildQueuedOperation(
      String operationName,
      Action action,
      ExecutorService service,
      RequestMetadata requestMetadata) {
    QueuedOperation.Builder queuedOperationBuilder = QueuedOperation.newBuilder().setAction(action);
    return transformQueuedOperation(
        operationName,
        action,
        action.getCommandDigest(),
        action.getInputRootDigest(),
        queuedOperationBuilder,
        service,
        requestMetadata);
  }

  private QueuedOperationMetadata buildQueuedOperationMetadata(
      ExecuteOperationMetadata executeOperationMetadata,
      RequestMetadata requestMetadata,
      QueuedOperation queuedOperation) {
    return QueuedOperationMetadata.newBuilder()
        .setExecuteOperationMetadata(
            executeOperationMetadata.toBuilder().setStage(ExecutionStage.Value.QUEUED))
        .setRequestMetadata(requestMetadata)
        .setQueuedOperationDigest(getDigestUtil().compute(queuedOperation))
        .build();
  }

  private ListenableFuture<QueuedOperation> transformQueuedOperation(
      String operationName,
      Action action,
      Digest commandDigest,
      Digest inputRootDigest,
      QueuedOperation.Builder queuedOperationBuilder,
      ExecutorService service,
      RequestMetadata requestMetadata) {
    return transform(
        allAsList(
            transform(
                expectCommand(commandDigest, service, requestMetadata),
                (command) -> {
                  logger.log(
                      Level.FINE,
                      format("transformQueuedOperation(%s): fetched command", operationName));
                  if (command != null) {
                    queuedOperationBuilder.setCommand(command);
                  }
                  return queuedOperationBuilder;
                },
                service),
            transform(
                getTreeFuture(operationName, inputRootDigest, service, requestMetadata),
                queuedOperationBuilder::setTree,
                service)),
        (result) -> queuedOperationBuilder.setAction(action).build(),
        service);
  }

  protected Operation createOperation(ActionKey actionKey) {
    throw new UnsupportedOperationException();
  }

  private static final class QueuedOperationResult {
    public final QueueEntry entry;
    public final QueuedOperationMetadata metadata;

    QueuedOperationResult(QueueEntry entry, QueuedOperationMetadata metadata) {
      this.entry = entry;
      this.metadata = metadata;
    }
  }

  private ListenableFuture<QueuedOperationResult> uploadQueuedOperation(
      QueuedOperation queuedOperation, ExecuteEntry executeEntry, ExecutorService service)
      throws EntryLimitException {
    ByteString queuedOperationBlob = queuedOperation.toByteString();
    Digest queuedOperationDigest = getDigestUtil().compute(queuedOperationBlob);
    QueuedOperationMetadata metadata =
        QueuedOperationMetadata.newBuilder()
            .setExecuteOperationMetadata(
                ExecuteOperationMetadata.newBuilder()
                    .setActionDigest(executeEntry.getActionDigest())
                    .setStdoutStreamName(executeEntry.getStdoutStreamName())
                    .setStderrStreamName(executeEntry.getStderrStreamName())
                    .setStage(ExecutionStage.Value.QUEUED))
            .setQueuedOperationDigest(queuedOperationDigest)
            .build();
    QueueEntry entry =
        QueueEntry.newBuilder()
            .setExecuteEntry(executeEntry)
            .setQueuedOperationDigest(queuedOperationDigest)
            .setPlatform(queuedOperation.getCommand().getPlatform())
            .build();
    return transform(
        writeBlobFuture(
            queuedOperationDigest, queuedOperationBlob, executeEntry.getRequestMetadata()),
        (committedSize) -> new QueuedOperationResult(entry, metadata),
        service);
  }

  private ListenableFuture<Long> writeBlobFuture(
      Digest digest, ByteString content, RequestMetadata requestMetadata)
      throws EntryLimitException {
    checkState(digest.getSizeBytes() == content.size());
    SettableFuture<Long> writtenFuture = SettableFuture.create();
    Write write = getBlobWrite(digest, UUID.randomUUID(), requestMetadata);
    addCallback(
        write.getFuture(),
        new FutureCallback<Long>() {
          @Override
          public void onSuccess(Long committedSize) {
            writtenFuture.set(committedSize);
          }

          @Override
          public void onFailure(Throwable t) {
            writtenFuture.setException(t);
          }
        },
        directExecutor());
    try (OutputStream out = write.getOutput(60, SECONDS, () -> {})) {
      content.writeTo(out);
    } catch (IOException e) {
      // if the stream is complete already, we will have already set the future value
      writtenFuture.setException(e);
    }
    return writtenFuture;
  }

  private ListenableFuture<QueuedOperation> buildQueuedOperation(
      String operationName,
      Digest actionDigest,
      ExecutorService service,
      RequestMetadata requestMetadata) {
    return transformAsync(
        expectAction(actionDigest, service, requestMetadata),
        (action) -> {
          if (action == null) {
            return immediateFuture(QueuedOperation.getDefaultInstance());
          }
          return buildQueuedOperation(operationName, action, service, requestMetadata);
        },
        service);
  }

  @Override
  protected void validatePlatform(
      Platform platform, PreconditionFailure.Builder preconditionFailure) {
    int minCores = 0;
    int maxCores = -1;

    // check that the platform properties correspond to valid provisions for the OperationQeueue.
    // if the operation is eligible to be put anywhere in the OperationQueue, it passes validation.
    boolean validForOperationQueue =
        backplane.propertiesEligibleForQueue(platform.getPropertiesList());
    if (!validForOperationQueue) {
      preconditionFailure
          .addViolationsBuilder()
          .setType(VIOLATION_TYPE_INVALID)
          .setSubject(INVALID_PLATFORM)
          .setDescription(
              format(
                  "properties are not valid for queue eligibility: %s",
                  platform.getPropertiesList()));
    }

    for (Property property : platform.getPropertiesList()) {
      /* FIXME generalize with config */
      if (property.getName().equals(ExecutionProperties.MIN_CORES)
          || property.getName().equals(ExecutionProperties.MAX_CORES)) {
        try {
          int intValue = Integer.parseInt(property.getValue());
          if (intValue <= 0 || intValue > maxCpu) {
            preconditionFailure
                .addViolationsBuilder()
                .setType(VIOLATION_TYPE_INVALID)
                .setSubject(INVALID_PLATFORM)
                .setDescription(
                    format(
                        "property '%s' value was out of range: %d", property.getName(), intValue));
          }
          if (property.getName().equals("min-cores")) {
            minCores = intValue;
          } else {
            maxCores = intValue;
          }
        } catch (NumberFormatException e) {
          preconditionFailure
              .addViolationsBuilder()
              .setType(VIOLATION_TYPE_INVALID)
              .setSubject(INVALID_PLATFORM)
              .setDescription(
                  format(
                      "property '%s' value was not a valid integer: %s",
                      property.getName(), property.getValue()));
        }
      }
    }
    if (maxCores != -1 && minCores > 0 && maxCores < minCores) {
      preconditionFailure
          .addViolationsBuilder()
          .setType(VIOLATION_TYPE_INVALID)
          .setSubject(INVALID_PLATFORM)
          .setDescription(
              format(
                  "%s (%d) must be >= %s (%d)",
                  ExecutionProperties.MAX_CORES,
                  maxCores,
                  ExecutionProperties.MIN_CORES,
                  minCores));
    }
  }

  private boolean hasMaxActionTimeout() {
    return maxActionTimeout.getSeconds() > 0 || maxActionTimeout.getNanos() > 0;
  }

  @Override
  protected void validateAction(
      Action action,
      @Nullable Command command,
      Map<Digest, Directory> directoriesIndex,
      Consumer<Digest> onInputDigest,
      PreconditionFailure.Builder preconditionFailure) {
    if (action.hasTimeout() && hasMaxActionTimeout()) {
      Duration timeout = action.getTimeout();
      if (timeout.getSeconds() > maxActionTimeout.getSeconds()
          || (timeout.getSeconds() == maxActionTimeout.getSeconds()
              && timeout.getNanos() > maxActionTimeout.getNanos())) {
        preconditionFailure
            .addViolationsBuilder()
            .setType(VIOLATION_TYPE_INVALID)
            .setSubject(Durations.toString(timeout) + " > " + Durations.toString(maxActionTimeout))
            .setDescription(TIMEOUT_OUT_OF_BOUNDS);
      }
    }

    super.validateAction(action, command, directoriesIndex, onInputDigest, preconditionFailure);
  }

  private ListenableFuture<Void> validateAndRequeueOperation(
      Operation operation, QueueEntry queueEntry) {
    ExecuteEntry executeEntry = queueEntry.getExecuteEntry();
    String operationName = executeEntry.getOperationName();
    checkState(operationName.equals(operation.getName()));
    RequestMetadata requestMetadata = executeEntry.getRequestMetadata();
    ListenableFuture<QueuedOperation> fetchQueuedOperationFuture =
        expect(
            queueEntry.getQueuedOperationDigest(),
            QueuedOperation.parser(),
            operationTransformService,
            requestMetadata);
    Digest actionDigest = executeEntry.getActionDigest();
    ListenableFuture<QueuedOperation> queuedOperationFuture =
        catchingAsync(
            fetchQueuedOperationFuture,
            Throwable.class,
            (e) ->
                buildQueuedOperation(
                    operation.getName(), actionDigest, operationTransformService, requestMetadata),
            directExecutor());
    PreconditionFailure.Builder preconditionFailure = PreconditionFailure.newBuilder();
    ListenableFuture<QueuedOperation> validatedFuture =
        transformAsync(
            queuedOperationFuture,
            (queuedOperation) -> {
              /* sync, throws StatusException - must be serviced via non-OTS */
              validateQueuedOperationAndInputs(
                  actionDigest, queuedOperation, preconditionFailure, requestMetadata);
              return immediateFuture(queuedOperation);
            },
            operationTransformService);

    // this little fork ensures that a successfully fetched QueuedOperation
    // will not be reuploaded
    ListenableFuture<QueuedOperationResult> uploadedFuture =
        transformAsync(
            validatedFuture,
            (queuedOperation) ->
                catchingAsync(
                    transform(
                        fetchQueuedOperationFuture,
                        (fechedQueuedOperation) -> {
                          QueuedOperationMetadata metadata =
                              QueuedOperationMetadata.newBuilder()
                                  .setExecuteOperationMetadata(
                                      ExecuteOperationMetadata.newBuilder()
                                          .setActionDigest(executeEntry.getActionDigest())
                                          .setStdoutStreamName(executeEntry.getStdoutStreamName())
                                          .setStderrStreamName(executeEntry.getStderrStreamName())
                                          .setStage(ExecutionStage.Value.QUEUED))
                                  .setQueuedOperationDigest(queueEntry.getQueuedOperationDigest())
                                  .setRequestMetadata(requestMetadata)
                                  .build();
                          return new QueuedOperationResult(queueEntry, metadata);
                        },
                        operationTransformService),
                    Throwable.class,
                    (e) ->
                        uploadQueuedOperation(
                            queuedOperation, executeEntry, operationTransformService),
                    operationTransformService),
            directExecutor());

    SettableFuture<Void> requeuedFuture = SettableFuture.create();
    addCallback(
        uploadedFuture,
        new FutureCallback<QueuedOperationResult>() {
          @Override
          public void onSuccess(QueuedOperationResult result) {
            Operation queueOperation =
                operation.toBuilder().setMetadata(Any.pack(result.metadata)).build();
            try {
              backplane.queue(result.entry, queueOperation);
              requeuedFuture.set(null);
            } catch (IOException e) {
              onFailure(e);
            }
          }

          @Override
          public void onFailure(Throwable t) {
            logger.log(Level.SEVERE, "failed to requeue: " + operationName, t);
            com.google.rpc.Status status = StatusProto.fromThrowable(t);
            if (status == null) {
              logger.log(Level.SEVERE, "no rpc status from exception for " + operationName, t);
              status = asExecutionStatus(t);
            } else if (com.google.rpc.Code.forNumber(status.getCode())
                == com.google.rpc.Code.DEADLINE_EXCEEDED) {
              logger.log(
                  Level.WARNING,
                  "an rpc status was thrown with DEADLINE_EXCEEDED for "
                      + operationName
                      + ", discarding it",
                  t);
              status =
                  com.google.rpc.Status.newBuilder()
                      .setCode(com.google.rpc.Code.UNAVAILABLE.getNumber())
                      .setMessage("SUPPRESSED DEADLINE_EXCEEDED: " + t.getMessage())
                      .build();
            }
            logFailedStatus(actionDigest, status);
            SettableFuture<Void> errorFuture = SettableFuture.create();
            errorOperationFuture(operation, requestMetadata, status, errorFuture);
            errorFuture.addListener(() -> requeuedFuture.set(null), operationTransformService);
          }
        },
        operationTransformService);
    return requeuedFuture;
  }

  @VisibleForTesting
  public ListenableFuture<Void> requeueOperation(QueueEntry queueEntry) {
    ExecuteEntry executeEntry = queueEntry.getExecuteEntry();
    String operationName = executeEntry.getOperationName();
    try {
      if (backplane.isBlacklisted(executeEntry.getRequestMetadata())) {
        putOperation(
            Operation.newBuilder()
                .setName(operationName)
                .setDone(true)
                .setResponse(
                    Any.pack(denyActionResponse(executeEntry.getActionDigest(), BLOCK_LIST_ERROR)))
                .build());
        return IMMEDIATE_VOID_FUTURE;
      } else if (queueEntry.getRequeueAttempts() > maxRequeueAttempts) {
        logger.log(
            Level.WARNING, "Operation " + operationName + " has been requeued too many times.");
        putOperation(
            Operation.newBuilder()
                .setName(operationName)
                .setDone(true)
                .setResponse(
                    Any.pack(
                        denyActionResponse(
                            executeEntry.getActionDigest(),
                            "This execute request has been requeued too many times")))
                .build());
        return IMMEDIATE_VOID_FUTURE;
      }
    } catch (IOException e) {
      return immediateFailedFuture(e);
    }
    Operation operation;
    try {
      operation = getOperation(operationName);
      if (operation == null) {
        logger.log(Level.FINE, "Operation " + operationName + " no longer exists");
        backplane.deleteOperation(operationName); // signal watchers
        return IMMEDIATE_VOID_FUTURE;
      }
    } catch (IOException | StatusRuntimeException e) {
      return immediateFailedFuture(e);
    }
    if (operation.getDone()) {
      logger.log(Level.FINE, "Operation " + operation.getName() + " has already completed");
      try {
        backplane.completeOperation(operationName);
      } catch (IOException e) {
        return immediateFailedFuture(e);
      }
      return IMMEDIATE_VOID_FUTURE;
    }

    ActionKey actionKey = DigestUtil.asActionKey(executeEntry.getActionDigest());
    ListenableFuture<Boolean> cachedResultFuture;
    if (executeEntry.getSkipCacheLookup()) {
      cachedResultFuture = immediateFuture(false);
    } else {
      cachedResultFuture =
          checkCacheFuture(actionKey, operation, executeEntry.getRequestMetadata());
    }
    return transformAsync(
        cachedResultFuture,
        (cachedResult) -> {
          if (cachedResult) {
            return IMMEDIATE_VOID_FUTURE;
          }
          return validateAndRequeueOperation(operation, queueEntry);
        },
        operationTransformService);
  }

  Watcher newActionResultWatcher(ActionKey actionKey, Watcher watcher) {
    return new Watcher() {
      boolean writeThrough = true; // default case for action, default here

      @Override
      public void observe(Operation operation) {
        if (operation != null) {
          if (writeThrough) {
            ActionResult actionResult = getCacheableActionResult(operation);
            if (actionResult != null) {
              readThroughActionCache.readThrough(actionKey, actionResult);
            } else if (wasCompletelyExecuted(operation)) {
              // we want to avoid presenting any results for an action which
              // was not completely executed
              readThroughActionCache.invalidate(actionKey);
            }
          }
        }
        if (operation != null && operation.getMetadata().is(Action.class)) {
          // post-action validation sequence, do not propagate to watcher
          try {
            writeThrough = !operation.getMetadata().unpack(Action.class).getDoNotCache();
          } catch (InvalidProtocolBufferException e) {
            // unlikely
          }
        } else {
          watcher.observe(operation);
        }
      }
    };
  }

  @Override
  public ListenableFuture<Void> execute(
      Digest actionDigest,
      boolean skipCacheLookup,
      ExecutionPolicy executionPolicy,
      ResultsCachePolicy resultsCachePolicy,
      RequestMetadata requestMetadata,
      Watcher watcher) {
    try {
      if (!backplane.canPrequeue()) {
        return immediateFailedFuture(
            Status.RESOURCE_EXHAUSTED.withDescription("Too many jobs pending").asException());
      }

      String operationName = createOperationName(UUID.randomUUID().toString());

      executionSuccess.inc();
      logger.log(
          Level.FINE,
          new StringBuilder()
              .append("ExecutionSuccess: ")
              .append(requestMetadata.getToolInvocationId())
              .append(" -> ")
              .append(operationName)
              .append(": ")
              .append(DigestUtil.toString(actionDigest))
              .toString());

      readThroughActionCache.invalidate(DigestUtil.asActionKey(actionDigest));
      if (!skipCacheLookup) {
        if (recentCacheServedExecutions.getIfPresent(requestMetadata) != null) {
          logger.log(
              Level.FINE,
              format(
                  "Operation %s will have skip_cache_lookup = true due to retry", operationName));
          skipCacheLookup = true;
        }
      }

      String stdoutStreamName = operationName + "/streams/stdout";
      String stderrStreamName = operationName + "/streams/stderr";
      ExecuteEntry executeEntry =
          ExecuteEntry.newBuilder()
              .setOperationName(operationName)
              .setActionDigest(actionDigest)
              .setExecutionPolicy(executionPolicy)
              .setResultsCachePolicy(resultsCachePolicy)
              .setSkipCacheLookup(skipCacheLookup)
              .setRequestMetadata(requestMetadata)
              .setStdoutStreamName(stdoutStreamName)
              .setStderrStreamName(stderrStreamName)
              .setQueuedTimestamp(Timestamps.fromMillis(System.currentTimeMillis()))
              .build();
      ExecuteOperationMetadata metadata =
          ExecuteOperationMetadata.newBuilder()
              .setActionDigest(actionDigest)
              .setStdoutStreamName(stdoutStreamName)
              .setStderrStreamName(stderrStreamName)
              .build();
      Operation operation =
          Operation.newBuilder().setName(operationName).setMetadata(Any.pack(metadata)).build();
      try {
        watcher.observe(operation);
      } catch (Exception e) {
        return immediateFailedFuture(e);
      }

      if (backplane.isBlacklisted(requestMetadata)) {
        watcher.observe(
            operation
                .toBuilder()
                .setDone(true)
                .setResponse(Any.pack(denyActionResponse(actionDigest, BLOCK_LIST_ERROR)))
                .build());
        return immediateFuture(null);
      }
      backplane.prequeue(executeEntry, operation);
      return watchOperation(
          operation,
          newActionResultWatcher(DigestUtil.asActionKey(actionDigest), watcher),
          /* initial=*/ false);
    } catch (IOException e) {
      return immediateFailedFuture(e);
    }
  }

  private static ExecuteResponse denyActionResponse(Digest actionDigest, String description) {
    PreconditionFailure.Builder preconditionFailureBuilder = PreconditionFailure.newBuilder();
    preconditionFailureBuilder
        .addViolationsBuilder()
        .setType(VIOLATION_TYPE_MISSING)
        .setSubject("blobs/" + DigestUtil.toString(actionDigest))
        .setDescription(description);
    PreconditionFailure preconditionFailure = preconditionFailureBuilder.build();
    return ExecuteResponse.newBuilder()
        .setStatus(
            com.google.rpc.Status.newBuilder()
                .setCode(Code.FAILED_PRECONDITION.value())
                .setMessage(invalidActionVerboseMessage(actionDigest, preconditionFailure))
                .addDetails(Any.pack(preconditionFailure))
                .build())
        .build();
  }

  private <T> void errorOperationFuture(
      Operation operation,
      RequestMetadata requestMetadata,
      com.google.rpc.Status status,
      SettableFuture<T> errorFuture) {
    operationDeletionService.execute(
        new Runnable() {
          // we must make all efforts to delete this thing
          int attempt = 1;

          @Override
          public void run() {
            try {
              errorOperation(operation, requestMetadata, status);
              errorFuture.setException(StatusProto.toStatusException(status));
            } catch (StatusRuntimeException e) {
              if (attempt % 100 == 0) {
                logger.log(
                    Level.SEVERE,
                    format(
                        "On attempt %d to cancel %s: %s",
                        attempt, operation.getName(), e.getLocalizedMessage()),
                    e);
              }
              // hopefully as deferred execution...
              operationDeletionService.execute(this);
              attempt++;
            } catch (InterruptedException e) {
              Thread.currentThread().interrupt();
            }
          }
        });
  }

  private void deliverCachedActionResult(
      ActionResult actionResult,
      ActionKey actionKey,
      Operation operation,
      RequestMetadata requestMetadata)
      throws Exception {
    recentCacheServedExecutions.put(requestMetadata, true);

    ExecuteOperationMetadata completeMetadata =
        ExecuteOperationMetadata.newBuilder()
            .setActionDigest(actionKey.getDigest())
            .setStage(ExecutionStage.Value.COMPLETED)
            .build();

    Operation completedOperation =
        operation
            .toBuilder()
            .setDone(true)
            .setResponse(
                Any.pack(
                    ExecuteResponse.newBuilder()
                        .setResult(actionResult)
                        .setStatus(
                            com.google.rpc.Status.newBuilder().setCode(Code.OK.value()).build())
                        .setCachedResult(true)
                        .build()))
            .setMetadata(Any.pack(completeMetadata))
            .build();
    backplane.putOperation(completedOperation, completeMetadata.getStage());
  }

  private ListenableFuture<Boolean> checkCacheFuture(
      ActionKey actionKey, Operation operation, RequestMetadata requestMetadata) {
    ExecuteOperationMetadata metadata =
        ExecuteOperationMetadata.newBuilder()
            .setActionDigest(actionKey.getDigest())
            .setStage(ExecutionStage.Value.CACHE_CHECK)
            .build();
    try {
      backplane.putOperation(
          operation.toBuilder().setMetadata(Any.pack(metadata)).build(), metadata.getStage());
    } catch (IOException e) {
      return immediateFailedFuture(e);
    }

    Context.CancellableContext withDeadline =
        Context.current().withDeadlineAfter(60, SECONDS, contextDeadlineScheduler);
    try {
      return checkCacheFutureCancellable(actionKey, operation, requestMetadata, withDeadline);
    } catch (RuntimeException e) {
      withDeadline.cancel(null);
      throw e;
    }
  }

  private ListenableFuture<Boolean> checkCacheFutureCancellable(
      ActionKey actionKey,
      Operation operation,
      RequestMetadata requestMetadata,
      Context.CancellableContext ctx) {
    ListenableFuture<Boolean> checkCacheFuture =
        transformAsync(
            getActionResult(actionKey, requestMetadata),
            actionResult -> {
              try {
                return immediateFuture(
                    ctx.call(
                        () -> {
                          if (actionResult != null) {
                            deliverCachedActionResult(
                                actionResult, actionKey, operation, requestMetadata);
                          }
                          return actionResult != null;
                        }));
              } catch (Exception e) {
                return immediateFailedFuture(e);
              }
            },
            operationTransformService);
    checkCacheFuture.addListener(() -> ctx.cancel(null), operationTransformService);
    return catching(
        checkCacheFuture,
        Exception.class,
        (e) -> {
          logger.log(Level.SEVERE, "error checking cache for " + operation.getName(), e);
          return false;
        },
        operationTransformService);
  }

  @VisibleForTesting
  public ListenableFuture<Void> queue(ExecuteEntry executeEntry, Poller poller)
      throws InterruptedException {
    ExecuteOperationMetadata metadata =
        ExecuteOperationMetadata.newBuilder()
            .setActionDigest(executeEntry.getActionDigest())
            .setStdoutStreamName(executeEntry.getStdoutStreamName())
            .setStderrStreamName(executeEntry.getStderrStreamName())
            .build();
    Operation operation =
        Operation.newBuilder()
            .setName(executeEntry.getOperationName())
            .setMetadata(Any.pack(metadata))
            .build();
    Digest actionDigest = executeEntry.getActionDigest();
    ActionKey actionKey = DigestUtil.asActionKey(actionDigest);

    Stopwatch stopwatch = Stopwatch.createStarted();
    ListenableFuture<Boolean> cachedResultFuture;
    if (executeEntry.getSkipCacheLookup()) {
      cachedResultFuture = immediateFuture(false);
    } else {
      cachedResultFuture =
          checkCacheFuture(actionKey, operation, executeEntry.getRequestMetadata());
    }
    return transformAsync(
        cachedResultFuture,
        (cachedResult) -> {
          if (cachedResult) {
            poller.pause();
            long checkCacheUSecs = stopwatch.elapsed(MICROSECONDS);
            logger.log(
                Level.FINE,
                format(
                    "ShardInstance(%s): checkCache(%s): %sus elapsed",
                    getName(), operation.getName(), checkCacheUSecs));
            return IMMEDIATE_VOID_FUTURE;
          }
          return transformAndQueue(executeEntry, poller, operation, stopwatch);
        },
        operationTransformService);
  }

  private ListenableFuture<Void> transformAndQueue(
      ExecuteEntry executeEntry, Poller poller, Operation operation, Stopwatch stopwatch) {
    long checkCacheUSecs = stopwatch.elapsed(MICROSECONDS);
    ExecuteOperationMetadata metadata;
    try {
      metadata = operation.getMetadata().unpack(ExecuteOperationMetadata.class);
    } catch (InvalidProtocolBufferException e) {
      return immediateFailedFuture(e);
    }
    Digest actionDigest = metadata.getActionDigest();
    SettableFuture<Void> queueFuture = SettableFuture.create();
    long startTransformUSecs = stopwatch.elapsed(MICROSECONDS);
    logger.log(
        Level.FINE,
        format(
            "ShardInstance(%s): queue(%s): fetching action %s",
            getName(), operation.getName(), actionDigest.getHash()));
    RequestMetadata requestMetadata = executeEntry.getRequestMetadata();
    ListenableFuture<Action> actionFuture =
        catchingAsync(
            transformAsync(
                expectAction(actionDigest, operationTransformService, requestMetadata),
                (action) -> {
                  if (action == null) {
                    throw Status.NOT_FOUND.asException();
                  } else if (action.getDoNotCache()) {
                    // invalidate our action cache result as well as watcher owner
                    readThroughActionCache.invalidate(DigestUtil.asActionKey(actionDigest));
                    backplane.putOperation(
                        operation.toBuilder().setMetadata(Any.pack(action)).build(),
                        metadata.getStage());
                  }
                  return immediateFuture(action);
                },
                operationTransformService),
            StatusException.class,
            (e) -> {
              Status st = Status.fromThrowable(e);
              if (st.getCode() == Code.NOT_FOUND) {
                PreconditionFailure.Builder preconditionFailure = PreconditionFailure.newBuilder();
                preconditionFailure
                    .addViolationsBuilder()
                    .setType(VIOLATION_TYPE_MISSING)
                    .setSubject("blobs/" + DigestUtil.toString(actionDigest))
                    .setDescription(MISSING_ACTION);
                checkPreconditionFailure(actionDigest, preconditionFailure.build());
              }
              throw st.asRuntimeException();
            },
            operationTransformService);
    QueuedOperation.Builder queuedOperationBuilder = QueuedOperation.newBuilder();
    ListenableFuture<ProfiledQueuedOperationMetadata.Builder> queuedFuture =
        transformAsync(
            actionFuture,
            (action) -> {
              logger.log(
                  Level.FINE,
                  format(
                      "ShardInstance(%s): queue(%s): fetched action %s transforming queuedOperation",
                      getName(), operation.getName(), actionDigest.getHash()));
              Stopwatch transformStopwatch = Stopwatch.createStarted();
              return transform(
                  transformQueuedOperation(
                      operation.getName(),
                      action,
                      action.getCommandDigest(),
                      action.getInputRootDigest(),
                      queuedOperationBuilder,
                      operationTransformService,
                      requestMetadata),
                  (queuedOperation) ->
                      ProfiledQueuedOperationMetadata.newBuilder()
                          .setQueuedOperation(queuedOperation)
                          .setQueuedOperationMetadata(
                              buildQueuedOperationMetadata(
                                  metadata, requestMetadata, queuedOperation))
                          .setTransformedIn(
                              Durations.fromMicros(transformStopwatch.elapsed(MICROSECONDS))),
                  operationTransformService);
            },
            operationTransformService);
    ListenableFuture<ProfiledQueuedOperationMetadata.Builder> validatedFuture =
        transformAsync(
            queuedFuture,
            (profiledQueuedMetadata) -> {
              logger.log(
                  Level.FINE,
                  format(
                      "ShardInstance(%s): queue(%s): queuedOperation %s transformed, validating",
                      getName(),
                      operation.getName(),
                      DigestUtil.toString(
                          profiledQueuedMetadata
                              .getQueuedOperationMetadata()
                              .getQueuedOperationDigest())));
              long startValidateUSecs = stopwatch.elapsed(MICROSECONDS);
              /* sync, throws StatusException */
              validateQueuedOperation(actionDigest, profiledQueuedMetadata.getQueuedOperation());
              return immediateFuture(
                  profiledQueuedMetadata.setValidatedIn(
                      Durations.fromMicros(stopwatch.elapsed(MICROSECONDS) - startValidateUSecs)));
            },
            operationTransformService);
    ListenableFuture<ProfiledQueuedOperationMetadata> queuedOperationCommittedFuture =
        transformAsync(
            validatedFuture,
            (profiledQueuedMetadata) -> {
              logger.log(
                  Level.FINE,
                  format(
                      "ShardInstance(%s): queue(%s): queuedOperation %s validated, uploading",
                      getName(),
                      operation.getName(),
                      DigestUtil.toString(
                          profiledQueuedMetadata
                              .getQueuedOperationMetadata()
                              .getQueuedOperationDigest())));
              ByteString queuedOperationBlob =
                  profiledQueuedMetadata.getQueuedOperation().toByteString();
              Digest queuedOperationDigest =
                  profiledQueuedMetadata.getQueuedOperationMetadata().getQueuedOperationDigest();
              long startUploadUSecs = stopwatch.elapsed(MICROSECONDS);
              return transform(
                  writeBlobFuture(queuedOperationDigest, queuedOperationBlob, requestMetadata),
                  (committedSize) ->
                      profiledQueuedMetadata
                          .setUploadedIn(
                              Durations.fromMicros(
                                  stopwatch.elapsed(MICROSECONDS) - startUploadUSecs))
                          .build(),
                  operationTransformService);
            },
            operationTransformService);

    // onQueue call?
    addCallback(
        queuedOperationCommittedFuture,
        new FutureCallback<ProfiledQueuedOperationMetadata>() {
          @Override
          public void onSuccess(ProfiledQueuedOperationMetadata profiledQueuedMetadata) {
            QueuedOperationMetadata queuedOperationMetadata =
                profiledQueuedMetadata.getQueuedOperationMetadata();
            Operation queueOperation =
                operation.toBuilder().setMetadata(Any.pack(queuedOperationMetadata)).build();
            QueueEntry queueEntry =
                QueueEntry.newBuilder()
                    .setExecuteEntry(executeEntry)
                    .setQueuedOperationDigest(queuedOperationMetadata.getQueuedOperationDigest())
                    .setPlatform(
                        profiledQueuedMetadata.getQueuedOperation().getCommand().getPlatform())
                    .build();
            try {
              ensureCanQueue(stopwatch);
              long startQueueUSecs = stopwatch.elapsed(MICROSECONDS);
              poller.pause();
              backplane.queue(queueEntry, queueOperation);
              long elapsedUSecs = stopwatch.elapsed(MICROSECONDS);
              long queueUSecs = elapsedUSecs - startQueueUSecs;
              logger.log(
                  Level.FINE,
                  format(
                      "ShardInstance(%s): queue(%s): %dus checkCache, %dus transform, %dus validate, %dus upload, %dus queue, %dus elapsed",
                      getName(),
                      queueOperation.getName(),
                      checkCacheUSecs,
                      Durations.toMicros(profiledQueuedMetadata.getTransformedIn()),
                      Durations.toMicros(profiledQueuedMetadata.getValidatedIn()),
                      Durations.toMicros(profiledQueuedMetadata.getUploadedIn()),
                      queueUSecs,
                      elapsedUSecs));
              queueFuture.set(null);
            } catch (IOException e) {
              onFailure(e.getCause() == null ? e : e.getCause());
            } catch (InterruptedException e) {
              // ignore
            }
          }

          @Override
          public void onFailure(Throwable t) {
            poller.pause();
            com.google.rpc.Status status = StatusProto.fromThrowable(t);
            if (status == null) {
              logger.log(
                  Level.SEVERE, "no rpc status from exception for " + operation.getName(), t);
              status = asExecutionStatus(t);
            } else if (com.google.rpc.Code.forNumber(status.getCode())
                == com.google.rpc.Code.DEADLINE_EXCEEDED) {
              logger.log(
                  Level.WARNING,
                  "an rpc status was thrown with DEADLINE_EXCEEDED for "
                      + operation.getName()
                      + ", discarding it",
                  t);
              status =
                  com.google.rpc.Status.newBuilder()
                      .setCode(com.google.rpc.Code.UNAVAILABLE.getNumber())
                      .setMessage("SUPPRESSED DEADLINE_EXCEEDED: " + t.getMessage())
                      .build();
            }
            logFailedStatus(actionDigest, status);
            errorOperationFuture(operation, requestMetadata, status, queueFuture);
          }
        },
        operationTransformService);
    return queueFuture;
  }

  @Override
  public void match(Platform platform, MatchListener listener) {
    throw new UnsupportedOperationException();
  }

  @Override
  public BackplaneStatus backplaneStatus() {
    try {
      return backplane.backplaneStatus();
    } catch (IOException e) {
      throw Status.fromThrowable(e).asRuntimeException();
    }
  }

  @Override
  public boolean putOperation(Operation operation) {
    if (isErrored(operation)) {
      try {
        return backplane.putOperation(operation, ExecutionStage.Value.COMPLETED);
      } catch (IOException e) {
        throw Status.fromThrowable(e).asRuntimeException();
      }
    }
    throw new UnsupportedOperationException();
  }

  protected boolean matchOperation(Operation operation) {
    throw new UnsupportedOperationException();
  }

  protected void enqueueOperation(Operation operation) {
    throw new UnsupportedOperationException();
  }

  protected Object operationLock(String operationName) {
    throw new UnsupportedOperationException();
  }

  @Override
  public boolean pollOperation(String operationName, ExecutionStage.Value stage) {
    throw new UnsupportedOperationException();
  }

  @Override
  protected int getListOperationsDefaultPageSize() {
    return 1024;
  }

  @Override
  protected int getListOperationsMaxPageSize() {
    return 1024;
  }

  @Override
  protected TokenizableIterator<Operation> createOperationsIterator(String pageToken) {
    Iterator<Operation> iter;
    try {
      iter =
          Iterables.transform(
                  backplane.getOperations(),
                  (operationName) -> {
                    try {
                      return backplane.getOperation(operationName);
                    } catch (IOException e) {
                      throw Status.fromThrowable(e).asRuntimeException();
                    }
                  })
              .iterator();
    } catch (IOException e) {
      throw Status.fromThrowable(e).asRuntimeException();
    }
    OperationIteratorToken token;
    if (!pageToken.isEmpty()) {
      try {
        token = OperationIteratorToken.parseFrom(BaseEncoding.base64().decode(pageToken));
      } catch (InvalidProtocolBufferException e) {
        throw new IllegalArgumentException();
      }
      boolean paged = false;
      while (iter.hasNext() && !paged) {
        paged = iter.next().getName().equals(token.getOperationName());
      }
    } else {
      token = null;
    }
    return new TokenizableIterator<Operation>() {
      private OperationIteratorToken nextToken = token;

      @Override
      public boolean hasNext() {
        return iter.hasNext();
      }

      @Override
      public Operation next() {
        Operation operation = iter.next();
        nextToken =
            OperationIteratorToken.newBuilder().setOperationName(operation.getName()).build();
        return operation;
      }

      @Override
      public String toNextPageToken() {
        if (hasNext()) {
          return BaseEncoding.base64().encode(nextToken.toByteArray());
        }
        return "";
      }
    };
  }

  @Override
  public Operation getOperation(String name) {
    try {
      return backplane.getOperation(name);
    } catch (IOException e) {
      throw Status.fromThrowable(e).asRuntimeException();
    }
  }

  @Override
  public void deleteOperation(String name) {
    try {
      backplane.deleteOperation(name);
    } catch (IOException e) {
      throw Status.fromThrowable(e).asRuntimeException();
    }
  }

  ListenableFuture<Void> watchOperation(Operation operation, Watcher watcher, boolean initial) {
    if (initial) {
      try {
        watcher.observe(stripOperation(operation));
      } catch (Exception e) {
        return immediateFailedFuture(e);
      }
    }
    if (operation == null || operation.getDone()) {
      return immediateFuture(null);
    }

    try {
      return backplane.watchOperation(operation.getName(), watcher);
    } catch (IOException e) {
      throw Status.fromThrowable(e).asRuntimeException();
    }
  }

  @Override
  public ListenableFuture<Void> watchOperation(String operationName, Watcher watcher) {
    Operation operation = getOperation(operationName);
    if (operation == null) {
      return immediateFailedFuture(Status.NOT_FOUND.asException());
    }
    return watchOperation(operation, watcher, /* initial=*/ true);
  }

  private static Operation stripOperation(Operation operation) {
    ExecuteOperationMetadata metadata = expectExecuteOperationMetadata(operation);
    if (metadata == null) {
      metadata = ExecuteOperationMetadata.getDefaultInstance();
    }
    return operation.toBuilder().setMetadata(Any.pack(metadata)).build();
  }

  private static Operation stripQueuedOperation(Operation operation) {
    if (operation.getMetadata().is(QueuedOperationMetadata.class)) {
      operation =
          operation
              .toBuilder()
              .setMetadata(Any.pack(expectExecuteOperationMetadata(operation)))
              .build();
    }
    return operation;
  }

  @Override
  protected Logger getLogger() {
    return logger;
  }

  @Override
  public GetClientStartTimeResult getClientStartTime(String clientKey) {
    try {
      return backplane.getClientStartTime(clientKey);
    } catch (IOException e) {
      throw Status.fromThrowable(e).asRuntimeException();
    }
  }

  @Override
  public CasIndexResults reindexCas(String hostName) {
    try {
      return backplane.reindexCas(hostName);
    } catch (IOException e) {
      throw Status.fromThrowable(e).asRuntimeException();
    }
  }

  @Override
  public FindOperationsResults findOperations(String filterPredicate) {
    try {
      return backplane.findOperations(this, filterPredicate);
    } catch (IOException e) {
      throw Status.fromThrowable(e).asRuntimeException();
    }
  }

  @Override
  public void deregisterWorker(String workerName) {
    try {
      backplane.deregisterWorker(workerName);
    } catch (IOException e) {
      throw Status.fromThrowable(e).asRuntimeException();
    }
  }
}<|MERGE_RESOLUTION|>--- conflicted
+++ resolved
@@ -472,17 +472,6 @@
               while (!Thread.currentThread().isInterrupted()) {
                 try {
                   TimeUnit.SECONDS.sleep(30);
-<<<<<<< HEAD
-                  OperationsStatus operationsStatus = operationsStatus();
-                  workerPoolSize.set(operationsStatus.getActiveWorkersCount());
-                  dispatchedOperations.set(operationsStatus.getDispatchedSize());
-                  preQueueSize.set(operationsStatus.getPrequeue().getSize());
-                  updateQueueSizes(operationsStatus.getOperationQueue().getProvisionsList());
-                  casLookupSize.set(operationsStatus.getCasLookupSize());
-                  actionCacheLookupSize.set(operationsStatus.getActionCacheSize());
-                  blockedActionsSize.set(operationsStatus.getBlockedActionsSize());
-                  blockedInvocationsSize.set(operationsStatus.getBlockedInvocationsSize());
-=======
                   BackplaneStatus backplaneStatus = backplaneStatus();
                   workerPoolSize.set(backplaneStatus.getActiveWorkersCount());
                   dispatchedOperations.set(backplaneStatus.getDispatchedSize());
@@ -490,7 +479,8 @@
                   updateQueueSizes(backplaneStatus.getOperationQueue().getProvisionsList());
                   casLookupSize.set(backplaneStatus.getCasLookupSize());
                   actionCacheLookupSize.set(backplaneStatus.getActionCacheSize());
->>>>>>> e7104d35
+                  blockedActionsSize.set(backplaneStatus.getBlockedActionsSize());
+                  blockedInvocationsSize.set(backplaneStatus.getBlockedInvocationsSize());
                 } catch (InterruptedException e) {
                   Thread.currentThread().interrupt();
                   break;
