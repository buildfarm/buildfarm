--- conflicted
+++ resolved
@@ -474,13 +474,8 @@
             storageWorkers,
             WorkerType.STORAGE.getNumber(),
             configs.getBackplane().getWorkerChannel(),
-<<<<<<< HEAD
+            onWorkerRemoved,
             new ConcurrentHashMap<>());
-=======
-            onWorkerRemoved,
-            subscriberService);
-
->>>>>>> 9e544b7a
     operationSubscription =
         new RedisShardSubscription(
             subscriber,
