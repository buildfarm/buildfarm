--- conflicted
+++ resolved
@@ -158,11 +158,7 @@
   private RedisMap actionCache;
   private BalancedRedisQueue prequeue;
   private OperationQueue operationQueue;
-<<<<<<< HEAD
-  private AbstractCasWorkerMap casWorkerMap;
-=======
   private CasWorkerMap casWorkerMap;
->>>>>>> c7e2b109
 
   public RedisShardBackplane(
       RedisShardBackplaneConfig config,
@@ -529,19 +525,8 @@
     // multiple clients.
     client = new RedisClient(jedisClusterFactory.get());
 
-<<<<<<< HEAD
-    if (config.getCacheCas()) {
-      redissonClient = createRedissonClient(config);
-      casWorkerMap =
-          new RedissonCasWorkerMap(redissonClient, config.getCasPrefix(), config.getCasExpire());
-    } else {
-      casWorkerMap = new JedisCasWorkerMap(config.getCasPrefix(), config.getCasExpire());
-    }
-
-=======
     // Create containers that make up the backplane
     casWorkerMap = createCasWorkerMap(redissonClient, config);
->>>>>>> c7e2b109
     actionCache = createActionCache(client, config);
     prequeue = createPrequeue(client, config);
     operationQueue = createOperationQueue(client, config);
@@ -558,8 +543,7 @@
         jedis -> jedis.set("startTime/" + clientPublicName, Long.toString(new Date().getTime())));
   }
 
-<<<<<<< HEAD
-=======
+
   static CasWorkerMap createCasWorkerMap(RedissonClient client, RedisShardBackplaneConfig config)
       throws IOException {
     if (config.getCacheCas()) {
@@ -570,7 +554,7 @@
     }
   }
 
->>>>>>> c7e2b109
+
   static RedissonClient createRedissonClient(RedisShardBackplaneConfig config) throws IOException {
 
     Config redissonConfig = new Config();
