--- conflicted
+++ resolved
@@ -481,11 +481,8 @@
         ":stub-instance",
         ":worker",
         ":worker-cgroup",
-<<<<<<< HEAD
         ":worker-resources",
         "//src/main/protobuf:build_buildfarm_v1test_buildfarm_java_grpc",
-=======
->>>>>>> 8e6ce019
         "//src/main/java/build/buildfarm:common-cache",
         "//src/main/protobuf:build_buildfarm_v1test_buildfarm_java_grpc",
         "//src/main/protobuf:build_buildfarm_v1test_buildfarm_java_proto",
