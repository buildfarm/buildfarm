// Copyright 2017 The Bazel Authors. All rights reserved.
//
// Licensed under the Apache License, Version 2.0 (the "License");
// you may not use this file except in compliance with the License.
// You may obtain a copy of the License at
//
//    http://www.apache.org/licenses/LICENSE-2.0
//
// Unless required by applicable law or agreed to in writing, software
// distributed under the License is distributed on an "AS IS" BASIS,
// WITHOUT WARRANTIES OR CONDITIONS OF ANY KIND, either express or implied.
// See the License for the specific language governing permissions and
// limitations under the License.

package build.buildfarm.cas.cfc;

import static build.buildfarm.common.io.Directories.disableAllWriteAccess;
import static build.buildfarm.common.io.EvenMoreFiles.isReadOnlyExecutable;
import static build.buildfarm.common.io.EvenMoreFiles.setReadOnlyPerms;
import static build.buildfarm.common.io.Utils.getFileKey;
import static build.buildfarm.common.io.Utils.getOrIOException;
import static build.buildfarm.common.io.Utils.listDir;
import static build.buildfarm.common.io.Utils.listDirentSorted;
import static build.buildfarm.common.io.Utils.stat;
import static com.google.common.base.Preconditions.checkNotNull;
import static com.google.common.base.Preconditions.checkState;
import static com.google.common.io.ByteStreams.nullOutputStream;
import static com.google.common.util.concurrent.Futures.catchingAsync;
import static com.google.common.util.concurrent.Futures.immediateFailedFuture;
import static com.google.common.util.concurrent.Futures.immediateFuture;
import static com.google.common.util.concurrent.Futures.successfulAsList;
import static com.google.common.util.concurrent.Futures.transform;
import static com.google.common.util.concurrent.Futures.transformAsync;
import static com.google.common.util.concurrent.Futures.whenAllComplete;
import static com.google.common.util.concurrent.MoreExecutors.directExecutor;
import static com.google.common.util.concurrent.MoreExecutors.listeningDecorator;
import static com.google.common.util.concurrent.MoreExecutors.newDirectExecutorService;
import static java.lang.String.format;
import static java.nio.file.StandardOpenOption.APPEND;
import static java.nio.file.StandardOpenOption.CREATE;
import static java.util.concurrent.TimeUnit.HOURS;
import static java.util.concurrent.TimeUnit.MILLISECONDS;
import static java.util.concurrent.TimeUnit.MINUTES;
import static java.util.concurrent.TimeUnit.SECONDS;

import build.bazel.remote.execution.v2.BatchReadBlobsResponse.Response;
import build.bazel.remote.execution.v2.Digest;
import build.bazel.remote.execution.v2.Directory;
import build.bazel.remote.execution.v2.DirectoryNode;
import build.bazel.remote.execution.v2.FileNode;
import build.bazel.remote.execution.v2.RequestMetadata;
import build.bazel.remote.execution.v2.SymlinkNode;
import build.buildfarm.cas.ContentAddressableStorage;
import build.buildfarm.cas.DigestMismatchException;
import build.buildfarm.common.DigestUtil;
import build.buildfarm.common.EntryLimitException;
import build.buildfarm.common.Write;
import build.buildfarm.common.Write.CompleteWrite;
import build.buildfarm.common.io.Directories;
import build.buildfarm.common.io.FeedbackOutputStream;
import build.buildfarm.common.io.FileStatus;
import build.buildfarm.common.io.NamedFileKey;
import build.buildfarm.v1test.BlobWriteKey;
import com.google.common.annotations.VisibleForTesting;
import com.google.common.base.Throwables;
import com.google.common.cache.CacheBuilder;
import com.google.common.cache.CacheLoader;
import com.google.common.cache.LoadingCache;
import com.google.common.cache.RemovalListener;
import com.google.common.collect.ImmutableList;
import com.google.common.collect.ImmutableMap;
import com.google.common.collect.ImmutableSet;
import com.google.common.collect.Iterables;
import com.google.common.collect.Maps;
import com.google.common.hash.HashingOutputStream;
import com.google.common.io.ByteStreams;
import com.google.common.util.concurrent.ListenableFuture;
import com.google.common.util.concurrent.SettableFuture;
import com.google.common.util.concurrent.ThreadFactoryBuilder;
import com.google.common.util.concurrent.UncheckedExecutionException;
import com.google.protobuf.ByteString;
import io.grpc.Deadline;
import io.grpc.stub.ServerCallStreamObserver;
import io.prometheus.client.Counter;
import io.prometheus.client.Gauge;
import java.io.FilterOutputStream;
import java.io.IOException;
import java.io.InputStream;
import java.io.OutputStream;
import java.nio.channels.ClosedByInterruptException;
import java.nio.channels.ClosedChannelException;
import java.nio.file.FileAlreadyExistsException;
import java.nio.file.FileStore;
import java.nio.file.Files;
import java.nio.file.NoSuchFileException;
import java.nio.file.Path;
import java.time.Duration;
import java.time.Instant;
import java.util.Collections;
import java.util.List;
import java.util.Map;
import java.util.Set;
import java.util.UUID;
import java.util.concurrent.ConcurrentMap;
import java.util.concurrent.ExecutionException;
import java.util.concurrent.Executor;
import java.util.concurrent.ExecutorService;
import java.util.concurrent.Executors;
import java.util.concurrent.RejectedExecutionException;
import java.util.concurrent.TimeUnit;
import java.util.concurrent.atomic.AtomicBoolean;
import java.util.concurrent.locks.Condition;
import java.util.concurrent.locks.Lock;
import java.util.function.BooleanSupplier;
import java.util.function.Consumer;
import java.util.function.Supplier;
import java.util.logging.Level;
import java.util.logging.Logger;
import javax.annotation.Nullable;
import javax.annotation.concurrent.GuardedBy;
import org.json.simple.JSONObject;

public abstract class CASFileCache implements ContentAddressableStorage {
  private static final Logger logger = Logger.getLogger(CASFileCache.class.getName());
  // Prometheus metrics
  private static final Counter expiredKeyCounter =
      Counter.build().name("expired_key").help("Number of key expirations.").register();
  private static final Gauge casSizeMetric =
      Gauge.build().name("cas_size").help("CAS size.").register();
  private static final Gauge casEntryCountMetric =
      Gauge.build().name("cas_entry_count").help("Number of entries in the CAS.").register();

  protected static final String DEFAULT_DIRECTORIES_INDEX_NAME = "directories.sqlite";
  protected static final String DIRECTORIES_INDEX_NAME_MEMORY = ":memory:";

  private final Path root;
  private final EntryPathStrategy entryPathStrategy;
  private final long maxSizeInBytes;
  private final long maxEntrySizeInBytes;
  private final DigestUtil digestUtil;
  private final ConcurrentMap<String, Entry> storage;
  private final Consumer<Digest> onPut;
  private final Consumer<Iterable<Digest>> onExpire;
  private final Executor accessRecorder;
  private final ExecutorService expireService;
  private Thread prometheusMetricsThread;

  private final Map<Digest, DirectoryEntry> directoryStorage = Maps.newConcurrentMap();
  private final DirectoriesIndex directoriesIndex;
  private final String directoriesIndexDbName;
  private final LockMap locks = new LockMap();
  @Nullable private final ContentAddressableStorage delegate;
  private final LoadingCache<BlobWriteKey, Write> writes =
      CacheBuilder.newBuilder()
          .expireAfterAccess(1, HOURS)
          .removalListener(
              (RemovalListener<BlobWriteKey, Write>)
                  notification -> notification.getValue().reset())
          .build(
              new CacheLoader<BlobWriteKey, Write>() {
                @SuppressWarnings("NullableProblems")
                @Override
                public Write load(BlobWriteKey key) {
                  return newWrite(key, CASFileCache.this.getFuture(key.getDigest()));
                }
              });
  private final LoadingCache<Digest, SettableFuture<Long>> writesInProgress =
      CacheBuilder.newBuilder()
          .expireAfterAccess(1, HOURS)
          .removalListener(
              (RemovalListener<Digest, SettableFuture<Long>>)
                  notification -> {
                    // no effect if already done
                    notification.getValue().setException(new IOException("write cancelled"));
                  })
          .build(
              new CacheLoader<Digest, SettableFuture<Long>>() {
                @SuppressWarnings("NullableProblems")
                @Override
                public SettableFuture<Long> load(Digest digest) {
                  SettableFuture<Long> future = SettableFuture.create();
                  if (containsLocal(digest, /* result=*/ null, (key) -> {})) {
                    future.set(digest.getSizeBytes());
                  }
                  return future;
                }
              });

  private FileStore fileStore; // bound to root
  private transient long sizeInBytes = 0;
  private final transient Entry header = new SentinelEntry();
  private volatile long unreferencedEntryCount = 0;

  @GuardedBy("this")
  private long removedEntrySize = 0;

  @GuardedBy("this")
  private int removedEntryCount = 0;

  public synchronized long size() {
    return sizeInBytes;
  }

  public long maxSize() {
    return maxSizeInBytes;
  }

  public long entryCount() {
    return storage.size();
  }

  public long unreferencedEntryCount() {
    return unreferencedEntryCount;
  }

  public long directoryStorageCount() {
    return directoryStorage.size();
  }

  public synchronized int getEvictedCount() {
    int count = removedEntryCount;
    removedEntryCount = 0;
    return count;
  }

  public synchronized long getEvictedSize() {
    long size = removedEntrySize;
    removedEntrySize = 0;
    return size;
  }

  public static class CacheScanResults {
    public List<Path> computeDirs = Collections.emptyList();
    public List<Path> deleteFiles = Collections.emptyList();
    public Map<Object, Entry> fileKeys = Collections.emptyMap();
  }

  public static class CacheLoadResults {
    public boolean loadSkipped;
    public CacheScanResults scan = new CacheScanResults();
    public List<Path> invalidDirectories = Collections.emptyList();
  }

  public static class StartupCacheResults {
    public Path cacheDirectory;
    public CacheLoadResults load;
    public Duration startupTime;
  }

  public static class IncompleteBlobException extends IOException {
    IncompleteBlobException(Path writePath, String key, long committed, long expected) {
      super(
          format("blob %s => %s: committed %d, expected %d", writePath, key, committed, expected));
    }
  }

  public CASFileCache(
      Path root,
      long maxSizeInBytes,
      long maxEntrySizeInBytes,
      int hexBucketLevels,
      boolean storeFileDirsIndexInMemory,
      DigestUtil digestUtil,
      ExecutorService expireService,
      Executor accessRecorder) {
    this(
        root,
        maxSizeInBytes,
        maxEntrySizeInBytes,
        hexBucketLevels,
        storeFileDirsIndexInMemory,
        digestUtil,
        expireService,
        accessRecorder,
        /* storage=*/ Maps.newConcurrentMap(),
        /* directoriesIndexDbName=*/ DEFAULT_DIRECTORIES_INDEX_NAME,
        /* onPut=*/ (digest) -> {},
        /* onExpire=*/ (digests) -> {},
        /* delegate=*/ null);
  }

  public CASFileCache(
      Path root,
      long maxSizeInBytes,
      long maxEntrySizeInBytes,
      int hexBucketLevels,
      boolean storeFileDirsIndexInMemory,
      DigestUtil digestUtil,
      ExecutorService expireService,
      Executor accessRecorder,
      ConcurrentMap<String, Entry> storage,
      String directoriesIndexDbName,
      Consumer<Digest> onPut,
      Consumer<Iterable<Digest>> onExpire,
      @Nullable ContentAddressableStorage delegate) {
    this.root = root;
    this.maxSizeInBytes = maxSizeInBytes;
    this.maxEntrySizeInBytes = maxEntrySizeInBytes;
    this.digestUtil = digestUtil;
    this.expireService = expireService;
    this.accessRecorder = accessRecorder;
    this.storage = storage;
    this.onPut = onPut;
    this.onExpire = onExpire;
    this.delegate = delegate;
    this.directoriesIndexDbName = directoriesIndexDbName;

    entryPathStrategy = new HexBucketEntryPathStrategy(root, hexBucketLevels);

    String directoriesIndexUrl = "jdbc:sqlite:";
    if (directoriesIndexDbName.equals(DIRECTORIES_INDEX_NAME_MEMORY)) {
      directoriesIndexUrl += directoriesIndexDbName;
    } else {
      // db is ephemeral for now, no reuse occurs to match it, computation
      // occurs each time anyway, and expected use of put is noop on collision
      Path path = root.resolve(directoriesIndexDbName);
      try {
        if (Files.exists(path)) {
          Files.delete(path);
        }
      } catch (IOException e) {
        throw new RuntimeException(e);
      }
      directoriesIndexUrl += path.toString();
    }
    this.directoriesIndex =
        storeFileDirsIndexInMemory
            ? new MemoryFileDirectoriesIndex(entryPathStrategy)
            : new SqliteFileDirectoriesIndex(directoriesIndexUrl, entryPathStrategy);
    header.before = header.after = header;
  }

  private static Digest keyToDigest(String key, long size, DigestUtil digestUtil)
      throws NumberFormatException {
    String[] components = key.split("_");

    String hashComponent = components[0];

    return digestUtil.build(hashComponent, size);
  }

  /**
   * Parses the given fileName and invokes the onKey method if successful
   *
   * <p>if size > 0, consider the filename invalid if it does not match
   */
  private FileEntryKey parseFileEntryKey(String fileName, long size, DigestUtil digestUtil) {
    String[] components = fileName.split("_");
    if (components.length > 3) {
      return null;
    }

    boolean isExecutable;
    boolean hasSizeComponent;
    Digest digest;
    try {
      // Can be legacy: <hash>_<size>[_exec]
      // Or new: <hash>[_exec]
      // Streamline when legacy is removed for #677
      String hashComponent = components[0];
      digest = digestUtil.build(hashComponent, size);
      isExecutable = components[components.length - 1].equals("exec");
      // must be executable for 3 fields
      if (!isExecutable && components.length > 2) {
        return null;
      }
      hasSizeComponent = components.length == (isExecutable ? 3 : 2);
      long parsedSizeComponent = hasSizeComponent ? Long.parseLong(components[1]) : size;
      if (size != parsedSizeComponent) {
        return null;
      }
    } catch (NumberFormatException e) {
      return null;
    }

    return new FileEntryKey(
        getKey(digest, isExecutable), size, isExecutable, digest, hasSizeComponent);
  }

  private FileEntryKey parseFileEntryKey(String fileName, long size) {
    return parseFileEntryKey(fileName, size, digestUtil);
  }

  private boolean contains(
      Digest digest,
      boolean isExecutable,
      @Nullable Digest.Builder result,
      Consumer<String> onContains) {
    String key = getKey(digest, isExecutable);
    Entry entry = storage.get(key);
    if (entry != null && (digest.getSizeBytes() < 0 || digest.getSizeBytes() == entry.size)) {
      if (result != null) {
        result.mergeFrom(digest).setSizeBytes(entry.size);
      }
      onContains.accept(key);
      return true;
    }
    return false;
  }

  private void accessed(Iterable<String> keys) {
    /* could also bucket these */
    try {
      accessRecorder.execute(() -> recordAccess(keys));
    } catch (RejectedExecutionException e) {
      logger.log(
          Level.SEVERE, format("could not record access for %d keys", Iterables.size(keys)), e);
    }
  }

  private synchronized void recordAccess(Iterable<String> keys) {
    for (String key : keys) {
      Entry e = storage.get(key);
      if (e != null) {
        e.recordAccess(header);
      }
    }
  }

  private boolean entryExists(Entry e) {
    if (!e.existsDeadline.isExpired()) {
      return true;
    }

    if (Files.exists(getPath(e.key))) {
      e.existsDeadline = Deadline.after(10, SECONDS);
      return true;
    }
    return false;
  }

  boolean containsLocal(
      Digest digest, @Nullable Digest.Builder result, Consumer<String> onContains) {
    /* maybe swap the order here if we're higher in ratio on one side */
    return contains(digest, false, result, onContains)
        || contains(digest, true, result, onContains);
  }

  @Override
  public Iterable<Digest> findMissingBlobs(Iterable<Digest> digests) throws InterruptedException {
    ImmutableList.Builder<Digest> builder = ImmutableList.builder();
    ImmutableList.Builder<String> found = ImmutableList.builder();
    for (Digest digest : digests) {
      if (digest.getSizeBytes() != 0 && !containsLocal(digest, null, found::add)) {
        builder.add(digest);
      }
    }
    List<String> foundDigests = found.build();
    if (!foundDigests.isEmpty()) {
      accessed(foundDigests);
    }
    ImmutableList<Digest> missingDigests = builder.build();
    return CasFallbackHandler.findMissingBlobs(delegate, missingDigests);
  }

  @Override
  public boolean contains(Digest digest, Digest.Builder result) {
    if (containsLocal(digest, result, (key) -> accessed(ImmutableList.of(key)))) {
      return true;
    }

    return CasFallbackHandler.contains(delegate, digest, result);
  }

  @Override
  public ListenableFuture<Iterable<Response>> getAllFuture(Iterable<Digest> digests) {
    throw new UnsupportedOperationException();
  }

  protected InputStream newTransparentInput(Digest digest, long offset) throws IOException {
    try {
      return newLocalInput(digest, offset);
    } catch (NoSuchFileException e) {
      return CasFallbackHandler.newTransparentInput(delegate, e, digest, offset);
    }
  }

  @SuppressWarnings("ResultOfMethodCallIgnored")
  InputStream newLocalInput(Digest digest, long offset) throws IOException {
    logger.log(Level.FINE, format("getting input stream for %s", DigestUtil.toString(digest)));
    boolean isExecutable = false;
    do {
      String key = getKey(digest, isExecutable);
      Entry e = storage.get(key);
      if (e != null) {
        InputStream input;
        try {
          input = Files.newInputStream(getPath(key));
          input.skip(offset);
        } catch (NoSuchFileException eNoEnt) {
          boolean removed = false;
          synchronized (this) {
            Entry removedEntry = storage.remove(key);
            if (removedEntry == e) {
              unlinkEntry(removedEntry);
              removed = true;
            } else if (removedEntry != null) {
              logger.log(
                  Level.SEVERE,
                  "nonexistent entry %s did not match last unreferenced entry, restoring it",
                  key);
              storage.put(key, removedEntry);
            }
          }
          if (removed && isExecutable) {
            onExpire.accept(ImmutableList.of(digest));
          }
          continue;
        }
        accessed(ImmutableList.of(key));
        return input;
      }
      isExecutable = !isExecutable;
    } while (isExecutable);
    throw new NoSuchFileException(DigestUtil.toString(digest));
  }

  @Override
  public InputStream newInput(Digest digest, long offset) throws IOException {
    try {
      return newLocalInput(digest, offset);
    } catch (NoSuchFileException e) {
      return newInputFallback(e, digest, offset);
    }
<<<<<<< HEAD
=======
    Write write = getWrite(digest, UUID.randomUUID(), RequestMetadata.getDefaultInstance());
    return newReadThroughInput(digest, offset, write);
  }

  @SuppressWarnings("ConstantConditions")
  ReadThroughInputStream newReadThroughInput(Digest digest, long offset, Write write)
      throws IOException {
    return new ReadThroughInputStream(
        delegate.newInput(digest, 0),
        localOffset -> newTransparentInput(digest, localOffset),
        digest.getSizeBytes(),
        offset,
        write);
>>>>>>> fa705cda
  }

  @Override
  public Blob get(Digest digest) {
    try (InputStream in = newInput(digest, /* offset=*/ 0)) {
      return new Blob(ByteString.readFrom(in), digest);
    } catch (NoSuchFileException e) {
      return null;
    } catch (IOException e) {
      throw new RuntimeException(e);
    }
  }

  private static final int CHUNK_SIZE = 128 * 1024;

  @Override
  public void get(
      Digest digest,
      long offset,
      long count,
      ServerCallStreamObserver<ByteString> blobObserver,
      RequestMetadata requestMetadata) {
    InputStream in;
    try {
      in = newInput(digest, offset);
    } catch (IOException e) {
      blobObserver.onError(e);
      return;
    }
    blobObserver.setOnCancelHandler(
        () -> {
          try {
            in.close();
          } catch (IOException e) {
            logger.log(Level.SEVERE, "error closing input stream on cancel", e);
          }
        });
    byte[] buffer = new byte[CHUNK_SIZE];
    int initialLength;
    try {
      initialLength = in.read(buffer);
    } catch (IOException e) {
      try {
        in.close();
      } catch (IOException ioEx) {
        logger.log(Level.SEVERE, "error closing input stream on error", ioEx);
      }
      blobObserver.onError(e);
      return;
    }
    final class ReadOnReadyHandler implements Runnable {
      private boolean wasReady = false;

      private int len = initialLength;

      @Override
      public void run() {
        if (blobObserver.isReady() && !wasReady) {
          wasReady = true;
          try {
            sendBuffer();
          } catch (IOException e) {
            logger.log(Level.SEVERE, "error reading from input stream", e);
            try {
              in.close();
            } catch (IOException ioEx) {
              logger.log(Level.SEVERE, "error closing input stream on error", ioEx);
            }
            blobObserver.onError(e);
          }
        }
      }

      void sendBuffer() throws IOException {
        while (len >= 0 && wasReady) {
          if (len != 0) {
            blobObserver.onNext(ByteString.copyFrom(buffer, 0, len));
          }
          len = in.read(buffer);
          if (!blobObserver.isReady()) {
            wasReady = false;
          }
        }
        if (len < 0) {
          in.close();
          blobObserver.onCompleted();
        }
      }
    }
    blobObserver.setOnReadyHandler(new ReadOnReadyHandler());
  }

  boolean completeWrite(Digest digest) {
    // this should be traded for an event emission
    try {
      onPut.accept(digest);
    } catch (RuntimeException e) {
      logger.log(
          Level.SEVERE,
          "error during write completion onPut for " + DigestUtil.toString(digest),
          e);
      /* ignore error, writes must complete */
    }
    try {
      return getFuture(digest).set(digest.getSizeBytes());
    } catch (Exception e) {
      logger.log(
          Level.SEVERE,
          "error getting write in progress future for " + DigestUtil.toString(digest),
          e);
      return false;
    }
  }

  void invalidateWrite(Digest digest) {
    writesInProgress.invalidate(digest);
  }

  // TODO stop ignoring onExpiration
  @Override
  public void put(Blob blob, Runnable onExpiration) throws InterruptedException {
    String key = getKey(blob.getDigest(), false);
    try {
      logger.log(Level.FINE, format("put: %s", key));
      OutputStream out =
          putImpl(
              key,
              UUID.randomUUID(),
              () -> completeWrite(blob.getDigest()),
              blob.getDigest().getSizeBytes(),
              /* isExecutable=*/ false,
              () -> invalidateWrite(blob.getDigest()),
              /* isReset=*/ true);
      boolean referenced = out == null;
      try {
        if (out != null) {
          try {
            blob.getData().writeTo(out);
          } finally {
            out.close();
            referenced = true;
          }
        }
      } finally {
        if (referenced) {
          decrementReference(key);
        }
      }
    } catch (IOException e) {
      logger.log(Level.SEVERE, "error putting " + DigestUtil.toString(blob.getDigest()), e);
    }
  }

  @Override
  public Write getWrite(Digest digest, UUID uuid, RequestMetadata requestMetadata)
      throws EntryLimitException {
    if (digest.getSizeBytes() == 0) {
      return new CompleteWrite(0);
    }
    if (digest.getSizeBytes() > maxEntrySizeInBytes) {
      throw new EntryLimitException(digest.getSizeBytes(), maxEntrySizeInBytes);
    }
    try {
      return writes.get(
          BlobWriteKey.newBuilder().setDigest(digest).setIdentifier(uuid.toString()).build());
    } catch (ExecutionException e) {
      logger.log(
          Level.SEVERE, "error getting write for " + DigestUtil.toString(digest) + ":" + uuid, e);
      throw new IllegalStateException("write create must not fail", e.getCause());
    }
  }

  SettableFuture<Long> getFuture(Digest digest) {
    try {
      return writesInProgress.get(digest);
    } catch (ExecutionException e) {
      Throwables.throwIfUnchecked(e.getCause());
      throw new UncheckedExecutionException(e.getCause());
    }
  }

  private static class UniqueWriteOutputStream extends CancellableOutputStream {
    private final CancellableOutputStream out;
    private final Runnable onClosed;
    private final long size;
    private boolean closed = false;

    UniqueWriteOutputStream(CancellableOutputStream out, Runnable onClosed, long size) {
      super(out);
      this.out = out;
      this.onClosed = onClosed;
      this.size = size;
    }

    // available to refer to replicable stream
    CancellableOutputStream delegate() {
      return out;
    }

    @Override
    public void write(int b) throws IOException {
      if (closed) {
        throw new IOException("write output stream is closed");
      }
      super.write(b);
    }

    @Override
    public void write(byte[] b) throws IOException {
      write(b, 0, b.length);
    }

    @Override
    public void write(byte[] b, int off, int len) throws IOException {
      if (closed) {
        throw new IOException("write output stream is closed");
      }
      super.write(b, off, len);
    }

    @Override
    public void close() throws IOException {
      // we ignore closes below the complete size
      if (out.getWritten() >= size) {
        super.close();
      }
      closed = true;
      onClosed.run();
    }

    @Override
    public void cancel() throws IOException {
      out.cancel();
    }
  }

  Write newWrite(BlobWriteKey key, ListenableFuture<Long> future) {
    Write write =
        new Write() {
          CancellableOutputStream out = null;
          boolean isReset = false;
          SettableFuture<Void> closedFuture = null;
          long fileCommittedSize = -1;

          @Override
          public synchronized void reset() {
            try {
              if (out != null) {
                out.cancel();
              }
            } catch (IOException e) {
              logger.log(
                  Level.SEVERE,
                  "could not reset write "
                      + DigestUtil.toString(key.getDigest())
                      + ":"
                      + key.getIdentifier(),
                  e);
            } finally {
              isReset = true;
            }
          }

          @Override
          public synchronized long getCommittedSize() {
            long committedSize = getCommittedSizeFromOutOrDisk();
            if (committedSize == 0 && out == null) {
              isReset = true;
            }
            return committedSize;
          }

          long getCommittedSizeFromOutOrDisk() {
            if (isComplete()) {
              return key.getDigest().getSizeBytes();
            }
            return getCommittedSizeFromOut();
          }

          synchronized long getCommittedSizeFromOut() {
            if (out == null) {
              if (fileCommittedSize < 0) {
                // we need to cache this from disk until an out stream is acquired
                String blobKey = getKey(key.getDigest(), false);
                Path blobKeyPath = getPath(blobKey);
                try {
                  fileCommittedSize =
                      Files.size(blobKeyPath.resolveSibling(blobKey + "." + key.getIdentifier()));
                } catch (IOException e) {
                  fileCommittedSize = 0;
                }
              }
              return fileCommittedSize;
            }
            return out.getWritten();
          }

          @Override
          public synchronized boolean isComplete() {
            return getFuture().isDone()
                || ((closedFuture == null || closedFuture.isDone())
                    && containsLocal(key.getDigest(), /* result=*/ null, (key) -> {}));
          }

          @Override
          public synchronized ListenableFuture<FeedbackOutputStream> getOutputFuture(
              long deadlineAfter, TimeUnit deadlineAfterUnits, Runnable onReadyHandler) {
            if (closedFuture == null || closedFuture.isDone()) {
              try {
                // this isn't great, and will block when there are multiple requesters
                return immediateFuture(
                    getOutput(deadlineAfter, deadlineAfterUnits, onReadyHandler));
              } catch (IOException e) {
                return immediateFailedFuture(e);
              }
            }
            return transformAsync(
                closedFuture,
                result -> getOutputFuture(deadlineAfter, deadlineAfterUnits, onReadyHandler),
                directExecutor());
          }

          @Override
          public synchronized FeedbackOutputStream getOutput(
              long deadlineAfter, TimeUnit deadlineAfterUnits, Runnable onReadyHandler)
              throws IOException {
            // caller will be the exclusive owner of this write stream. all other requests
            // will block until it is returned via a close.
            if (closedFuture != null) {
              try {
                closedFuture.get();
              } catch (ExecutionException e) {
                throw new IOException(e.getCause());
              } catch (InterruptedException e) {
                throw new IOException(e);
              }
            }
            SettableFuture<Void> outClosedFuture = SettableFuture.create();
            UniqueWriteOutputStream uniqueOut =
                createUniqueWriteOutput(
                    out,
                    key.getDigest(),
                    UUID.fromString(key.getIdentifier()),
                    () -> outClosedFuture.set(null),
                    this::isComplete,
                    isReset);
            commitOpenState(uniqueOut.delegate(), outClosedFuture);
            return uniqueOut;
          }

          private void commitOpenState(
              CancellableOutputStream out, SettableFuture<Void> closedFuture) {
            // transition the Write to an open state, and modify all internal state required
            // atomically
            // this function must. not. throw.

            this.out = out;
            this.closedFuture = closedFuture;
            // they will likely write to this, so we can no longer assume isReset.
            // might want to subscribe to a write event on the stream
            isReset = false;
            // our cached file committed size is now invalid
            fileCommittedSize = -1;
          }

          @Override
          public ListenableFuture<Long> getFuture() {
            return future;
          }
        };
    write.getFuture().addListener(write::reset, directExecutor());
    return write;
  }

  UniqueWriteOutputStream createUniqueWriteOutput(
      CancellableOutputStream out,
      Digest digest,
      UUID uuid,
      Runnable onClosed,
      BooleanSupplier isComplete,
      boolean isReset)
      throws IOException {
    if (out == null) {
      out = newOutput(digest, uuid, onClosed, isComplete, isReset);
    }
    if (out == null) {
      // duplicate output stream
      out =
          new CancellableOutputStream(nullOutputStream()) {
            @Override
            public long getWritten() {
              return digest.getSizeBytes();
            }

            @Override
            public void cancel() {}

            @Override
            public Path getPath() {
              return null;
            }
          };
    }

    // this stream is uniquely assigned to the consumer, can be closed,
    // and will properly reject any subsequent write activity with an
    // exception. It will not close the underlying stream unless we have
    // reached our digest point (or beyond).
    return new UniqueWriteOutputStream(out, onClosed, digest.getSizeBytes());
  }

  CancellableOutputStream newOutput(
      Digest digest, UUID uuid, Runnable onClosed, BooleanSupplier isComplete, boolean isReset)
      throws IOException {
    String key = getKey(digest, false);
    final CancellableOutputStream cancellableOut;
    try {
      logger.log(Level.FINE, format("getWrite: %s", key));
      cancellableOut =
          putImpl(
              key,
              uuid,
              () -> completeWrite(digest),
              digest.getSizeBytes(),
              /* isExecutable=*/ false,
              () -> invalidateWrite(digest),
              isReset);
    } catch (InterruptedException e) {
      Thread.currentThread().interrupt();
      throw new IOException(e);
    }
    if (cancellableOut == null) {
      decrementReference(key);
      return null;
    }
    return new CancellableOutputStream(cancellableOut) {
      final AtomicBoolean closed = new AtomicBoolean(false);

      @Override
      public void write(int b) throws IOException {
        try {
          super.write(b);
        } catch (ClosedChannelException e) {
          if (!isComplete.getAsBoolean()) {
            throw e;
          }
        }
      }

      @Override
      public void write(byte[] b) throws IOException {
        try {
          super.write(b);
        } catch (ClosedChannelException e) {
          if (!isComplete.getAsBoolean()) {
            throw e;
          }
        }
      }

      @Override
      public void write(byte[] b, int off, int len) throws IOException {
        try {
          super.write(b, off, len);
        } catch (ClosedChannelException e) {
          if (!isComplete.getAsBoolean()) {
            throw e;
          }
        }
      }

      @Override
      public void cancel() throws IOException {
        try {
          if (closed.compareAndSet(/* expected=*/ false, /* update=*/ true)) {
            cancellableOut.cancel();
          }
        } finally {
          onClosed.run();
        }
      }

      @Override
      public void close() throws IOException {
        try {
          if (closed.compareAndSet(/* expected=*/ false, /* update=*/ true)) {
            try {
              out.close();
              decrementReference(key);
            } catch (IncompleteBlobException e) {
              // ignore
            }
          }
        } finally {
          onClosed.run();
        }
      }
    };
  }

  @Override
  public void put(Blob blob) throws InterruptedException {
    put(blob, /* onExpiration=*/ null);
  }

  @Override
  public long maxEntrySize() {
    return maxEntrySizeInBytes;
  }

  private static final class SharedLock implements Lock {
    private final AtomicBoolean locked = new AtomicBoolean(false);

    @Override
    public void lock() {
      for (; ; ) {
        try {
          lockInterruptibly();
          return;
        } catch (InterruptedException e) {
          // ignore
        }
      }
    }

    @Override
    public void lockInterruptibly() throws InterruptedException {
      // attempt to atomically synchronize
      synchronized (locked) {
        while (!locked.compareAndSet(/* expected=*/ false, /* update=*/ true)) {
          locked.wait();
        }
      }
    }

    @SuppressWarnings("NullableProblems")
    @Override
    public Condition newCondition() {
      throw new UnsupportedOperationException();
    }

    @Override
    public boolean tryLock() {
      synchronized (locked) {
        return locked.compareAndSet(false, true);
      }
    }

    @SuppressWarnings("NullableProblems")
    @Override
    public boolean tryLock(long time, TimeUnit unit) {
      throw new UnsupportedOperationException();
    }

    @Override
    public void unlock() {
      if (!locked.compareAndSet(/* expected=*/ true, /* update=*/ false)) {
        throw new IllegalMonitorStateException("the lock was not held");
      }
      synchronized (locked) {
        locked.notify();
      }
    }
  }

  private static final class LockMap {
    private final Map<Path, Lock> mutexes = Maps.newHashMap();

    private synchronized Lock acquire(Path key) {
      Lock mutex = mutexes.get(key);
      if (mutex == null) {
        mutex = new SharedLock();
        mutexes.put(key, mutex);
      }
      return mutex;
    }

    private synchronized void release(Path key) {
      // prevents this lock from being exclusive to other accesses, since it
      // must now be present
      mutexes.remove(key);
    }
  }

  private static final class FileEntryKey {
    private final String key;
    private final long size;
    private final boolean isExecutable;
    private final Digest digest;
    private final boolean legacy; // file is in old format name, should be renamed

    FileEntryKey(String key, long size, boolean isExecutable, Digest digest, boolean legacy) {
      this.key = key;
      this.size = size;
      this.isExecutable = isExecutable;
      this.digest = digest;
      this.legacy = legacy;
    }

    String getKey() {
      return key;
    }

    long getSize() {
      return size;
    }

    boolean getIsExecutable() {
      return isExecutable;
    }

    Digest getDigest() {
      return digest;
    }

    boolean isLegacy() {
      return legacy;
    }
  }

  public void initializeRootDirectory() throws IOException {
    for (Path dir : entryPathStrategy) {
      Files.createDirectories(dir);
    }
    fileStore = Files.getFileStore(root);
  }

  public StartupCacheResults start(boolean skipLoad) throws IOException, InterruptedException {
    return start(newDirectExecutorService(), skipLoad);
  }

  public StartupCacheResults start(ExecutorService removeDirectoryService, boolean skipLoad)
      throws IOException, InterruptedException {
    return start(onPut, removeDirectoryService, skipLoad);
  }

  /**
   * initialize the cache for persistent storage and inject any consistent entries which already
   * exist under the root into the storage map. This call will create the root if it does not exist,
   * and will scale in cost with the number of files already present.
   */
  public StartupCacheResults start(
      Consumer<Digest> onStartPut, ExecutorService removeDirectoryService, boolean skipLoad)
      throws IOException, InterruptedException {
    CasFallbackHandler.start(delegate, onStartPut, removeDirectoryService, skipLoad);

    logger.log(Level.INFO, "Initializing cache at: " + root);
    Instant startTime = Instant.now();

    CacheLoadResults loadResults = new CacheLoadResults();
    loadResults.loadSkipped = skipLoad;

    // Load the cache
    if (!skipLoad) {
      initializeRootDirectory();
      loadResults = loadCache(onStartPut, removeDirectoryService);
    } else {
      // Skip loading the cache and ensure it is empty
      Directories.remove(root, removeDirectoryService);
      initializeRootDirectory();
    }

    logger.log(Level.INFO, "Creating Index");
    directoriesIndex.start();
    logger.log(Level.INFO, "Index Created");

    // Calculate Startup time
    Instant endTime = Instant.now();
    Duration startupTime = Duration.between(startTime, endTime);
    logger.log(Level.INFO, "Startup Time: " + startupTime.getSeconds() + "s");

    // Start metrics collection thread
    prometheusMetricsThread =
        new Thread(
            () -> {
              while (!Thread.currentThread().isInterrupted()) {
                try {
                  casSizeMetric.set(size());
                  casEntryCountMetric.set(entryCount());
                  TimeUnit.MINUTES.sleep(5);
                } catch (InterruptedException e) {
                  Thread.currentThread().interrupt();
                  break;
                } catch (Exception e) {
                  logger.log(Level.SEVERE, "Could not update CasFileCache metrics", e);
                }
              }
            },
            "Prometheus CAS Metrics Collector");
    prometheusMetricsThread.start();

    // return information about the cache startup.
    StartupCacheResults startupResults = new StartupCacheResults();
    startupResults.cacheDirectory = root;
    startupResults.load = loadResults;
    startupResults.startupTime = startupTime;
    return startupResults;
  }

  private CacheLoadResults loadCache(
      Consumer<Digest> onStartPut, ExecutorService removeDirectoryService)
      throws IOException, InterruptedException {
    CacheLoadResults results = new CacheLoadResults();

    // Phase 1: Scan
    // build scan cache results by analyzing each file on the root.
    results.scan = scanRoot(onStartPut);
    logCacheScanResults(results.scan);
    deleteInvalidFileContent(results.scan.deleteFiles, removeDirectoryService);

    // Phase 2: Compute
    // recursively construct all directory structures.
    results.invalidDirectories = computeDirectories(results.scan);
    logComputeDirectoriesResults(results.invalidDirectories);
    deleteInvalidFileContent(results.invalidDirectories, removeDirectoryService);

    return results;
  }

  private void deleteInvalidFileContent(List<Path> files, ExecutorService removeDirectoryService) {
    try {
      for (Path path : files) {
        if (Files.isDirectory(path)) {
          Directories.remove(path, removeDirectoryService);
        } else {
          Files.delete(path);
        }
      }
    } catch (Exception e) {
      logger.log(Level.SEVERE, "failure to delete CAS content: ", e);
    }
  }

  @SuppressWarnings("unchecked")
  private void logCacheScanResults(CacheScanResults cacheScanResults) {
    JSONObject obj = new JSONObject();
    obj.put("dirs", cacheScanResults.computeDirs.size());
    obj.put("keys", cacheScanResults.fileKeys.size());
    obj.put("delete", cacheScanResults.deleteFiles.size());
    logger.log(Level.INFO, obj.toString());
  }

  @SuppressWarnings("unchecked")
  private void logComputeDirectoriesResults(List<Path> invalidDirectories) {
    JSONObject obj = new JSONObject();
    obj.put("invalid dirs", invalidDirectories.size());
    logger.log(Level.INFO, obj.toString());
  }

  private CacheScanResults scanRoot(Consumer<Digest> onStartPut)
      throws IOException, InterruptedException {
    // create thread pool
    int nThreads = Runtime.getRuntime().availableProcessors();
    String threadNameFormat = "scan-cache-pool-%d";
    ExecutorService pool =
        Executors.newFixedThreadPool(
            nThreads, new ThreadFactoryBuilder().setNameFormat(threadNameFormat).build());

    // collect keys from cache root.
    ImmutableList.Builder<Path> computeDirsBuilder = new ImmutableList.Builder<>();
    ImmutableList.Builder<Path> deleteFilesBuilder = new ImmutableList.Builder<>();
    ImmutableMap.Builder<Object, Entry> fileKeysBuilder = new ImmutableMap.Builder<>();

    // TODO invalidate mismatched hash prefix
    Iterable<Path> files = ImmutableList.of();
    for (Path path : entryPathStrategy) {
      files = Iterables.concat(files, listDir(path));
    }

    for (Path branchDir : entryPathStrategy.branchDirectories()) {
      boolean isRoot = branchDir == root;
      for (Path file : listDir(branchDir)) {
        // allow migration for digest-y names
        String name = file.getFileName().toString();
        if (!(isRoot && name.equals(directoriesIndexDbName)) && !name.matches("[0-9a-f]{2}")) {
          deleteFilesBuilder.add(file);
        }
      }
    }

    for (Path file : files) {
      pool.execute(
          () -> {
            try {
              processRootFile(
                  onStartPut, file, computeDirsBuilder, deleteFilesBuilder, fileKeysBuilder);
            } catch (Exception e) {
              logger.log(Level.SEVERE, "error reading file " + file.toString(), e);
            }
          });
    }

    joinThreads(pool, "Scanning Cache Root...");

    // log information from scanning cache root.
    CacheScanResults cacheScanResults = new CacheScanResults();
    cacheScanResults.computeDirs = computeDirsBuilder.build();
    cacheScanResults.deleteFiles = deleteFilesBuilder.build();
    cacheScanResults.fileKeys = fileKeysBuilder.build();

    return cacheScanResults;
  }

  @SuppressWarnings("SynchronizationOnLocalVariableOrMethodParameter")
  private void processRootFile(
      Consumer<Digest> onStartPut,
      Path file,
      ImmutableList.Builder<Path> computeDirs,
      ImmutableList.Builder<Path> deleteFiles,
      ImmutableMap.Builder<Object, Entry> fileKeys)
      throws IOException {
    String basename = file.getFileName().toString();

    FileStatus stat = stat(file, false, fileStore);

    // mark directory for later key compute
    if (file.toString().endsWith("_dir")) {
      if (stat.isDirectory()) {
        synchronized (computeDirs) {
          computeDirs.add(file);
        }
      } else {
        synchronized (deleteFiles) {
          deleteFiles.add(file);
        }
      }
    } else if (stat.isDirectory()) {
      synchronized (deleteFiles) {
        deleteFiles.add(file);
      }
    } else {
      // if cas is full or entry is oversized or empty, mark file for later deletion.
      long size = stat.getSize();
      if (sizeInBytes + size > maxSizeInBytes || size > maxEntrySizeInBytes || size == 0) {
        synchronized (deleteFiles) {
          deleteFiles.add(file);
        }
      } else {
        // get the key entry from the file name.
        FileEntryKey fileEntryKey = parseFileEntryKey(basename, stat.getSize());

        // if key entry file name cannot be parsed, mark file for later deletion.
        if (fileEntryKey == null || stat.isReadOnlyExecutable() != fileEntryKey.getIsExecutable()) {
          synchronized (deleteFiles) {
            deleteFiles.add(file);
          }
        } else {
          String key = fileEntryKey.getKey();
          Path keyPath = getPath(key);
          // remove/refactor when #677 is closed
          if (fileEntryKey.isLegacy()) {
            Files.move(file, keyPath);
          }
          // populate key it is not currently stored.
          Entry e = new Entry(key, size, Deadline.after(10, SECONDS));
          Object fileKey = getFileKey(keyPath, stat);
          synchronized (fileKeys) {
            fileKeys.put(fileKey, e);
          }
          storage.put(e.key, e);
          onStartPut.accept(fileEntryKey.getDigest());
          synchronized (this) {
            if (e.decrementReference(header)) {
              unreferencedEntryCount++;
            }
          }
          sizeInBytes += size;
        }
      }
    }
  }

  @SuppressWarnings("ConstantConditions")
  private List<Path> computeDirectories(CacheScanResults cacheScanResults)
      throws InterruptedException {
    // create thread pool
    int nThreads = Runtime.getRuntime().availableProcessors();
    String threadNameFormat = "compute-cache-pool-%d";
    ExecutorService pool =
        Executors.newFixedThreadPool(
            nThreads, new ThreadFactoryBuilder().setNameFormat(threadNameFormat).build());

    ImmutableList.Builder<Path> invalidDirectories = new ImmutableList.Builder<>();

    for (Path path : cacheScanResults.computeDirs) {
      pool.execute(
          () -> {
            try {
              ImmutableList.Builder<String> inputsBuilder = ImmutableList.builder();

              List<NamedFileKey> sortedDirent = listDirentSorted(path, fileStore);

              Directory directory =
                  computeDirectory(path, sortedDirent, cacheScanResults.fileKeys, inputsBuilder);

              Digest digest = directory == null ? null : digestUtil.compute(directory);

              // apply legacy rename if possible
              // Remove on major release or when #677 is closed
              Path dirPath = path;
              String basename = path.getFileName().toString();
              if (basename.equals(digest.getHash() + "_" + digest.getSizeBytes() + "_dir")) {
                dirPath = getDirectoryPath(digest);
                if (Files.exists(dirPath)) {
                  // destroy this directory if the destination already exists
                  digest = null;
                } else {
                  Files.move(path, dirPath);
                }
              }
              // end legacy support, drop modified dirPath

              if (digest != null && getDirectoryPath(digest).equals(dirPath)) {
                DirectoryEntry e = new DirectoryEntry(directory, Deadline.after(10, SECONDS));
                directoriesIndex.put(digest, inputsBuilder.build());
                directoryStorage.put(digest, e);
              } else {
                synchronized (invalidDirectories) {
                  invalidDirectories.add(dirPath);
                }
              }
            } catch (Exception e) {
              logger.log(Level.SEVERE, "error processing directory " + path.toString(), e);
            }
          });
    }

    joinThreads(pool, "Populating Directories...");

    return invalidDirectories.build();
  }

  private Directory computeDirectory(
      Path path,
      List<NamedFileKey> sortedDirent,
      Map<Object, Entry> fileKeys,
      ImmutableList.Builder<String> inputsBuilder)
      throws IOException {
    Directory.Builder b = Directory.newBuilder();

    for (NamedFileKey dirent : sortedDirent) {
      String name = dirent.getName();
      Path entryPath = path.resolve(name);
      if (dirent.getFileStatus().isSymbolicLink()) {
        b.addSymlinksBuilder()
            .setName(name)
            .setTarget(Files.readSymbolicLink(entryPath).toString());
        // TODO symlink properties
      } else {
        Entry e = fileKeys.get(dirent.getFileKey());

        // decide if file is a directory or empty/non-empty file
        boolean isDirectory = dirent.getFileStatus().isDirectory();
        boolean isEmptyFile = false;
        if (e == null && !isDirectory) {
          if (dirent.getFileStatus().getSize() == 0) {
            isEmptyFile = true;
          } else {
            // no entry, not a directory, will NPE
            b.addFilesBuilder().setName(name + "-MISSING");
            // continue here to hopefully result in invalid directory
            break;
          }
        }

        // directory
        if (isDirectory) {
          List<NamedFileKey> childDirent = listDirentSorted(entryPath, fileStore);
          Directory dir = computeDirectory(entryPath, childDirent, fileKeys, inputsBuilder);
          b.addDirectoriesBuilder().setName(name).setDigest(digestUtil.compute(dir));
        } else if (isEmptyFile) {
          // empty file
          boolean isExecutable = isReadOnlyExecutable(entryPath, fileStore);
          b.addFilesBuilder()
              .setName(name)
              .setDigest(digestUtil.empty())
              .setIsExecutable(isExecutable);
        } else {
          // non-empty file
          inputsBuilder.add(e.key);
          Digest digest = CASFileCache.keyToDigest(e.key, e.size, digestUtil);
          boolean isExecutable = e.key.endsWith("_exec");
          b.addFilesBuilder().setName(name).setDigest(digest).setIsExecutable(isExecutable);
        }
      }
    }

    return b.build();
  }

  @SuppressWarnings("ResultOfMethodCallIgnored")
  private void joinThreads(ExecutorService pool, String message) throws InterruptedException {
    pool.shutdown();
    while (!pool.isTerminated()) {
      logger.log(Level.INFO, message);
      pool.awaitTermination(1, TimeUnit.MINUTES);
    }
  }

  private static String digestFilename(Digest digest) {
    return digest.getHash();
  }

  public static String getFileName(Digest digest, boolean isExecutable) {
    return digestFilename(digest) + (isExecutable ? "_exec" : "");
  }

  public String getKey(Digest digest, boolean isExecutable) {
    return getFileName(digest, isExecutable);
  }

  private synchronized void decrementReference(String inputFile) throws IOException {
    decrementReferencesSynchronized(ImmutableList.of(inputFile), ImmutableList.of());
  }

  public synchronized void decrementReferences(
      Iterable<String> inputFiles, Iterable<Digest> inputDirectories)
      throws IOException, InterruptedException {
    try {
      decrementReferencesSynchronized(inputFiles, inputDirectories);
    } catch (ClosedByInterruptException e) {
      InterruptedException intEx = new InterruptedException();
      intEx.addSuppressed(e);
      throw intEx;
    }
  }

  @SuppressWarnings("NonAtomicOperationOnVolatileField")
  private int decrementInputReferences(Iterable<String> inputFiles) {
    int entriesDereferenced = 0;
    for (String input : inputFiles) {
      checkNotNull(input);
      Entry e = storage.get(input);
      if (e == null) {
        throw new IllegalStateException(input + " has been removed with references");
      }
      if (!e.key.equals(input)) {
        throw new RuntimeException("ERROR: entry retrieved: " + e.key + " != " + input);
      }
      if (e.decrementReference(header)) {
        entriesDereferenced++;
        unreferencedEntryCount++;
      }
    }
    return entriesDereferenced;
  }

  @GuardedBy("this")
  private void decrementReferencesSynchronized(
      Iterable<String> inputFiles, Iterable<Digest> inputDirectories) throws IOException {
    // decrement references and notify if any dropped to 0
    // insert after the last 0-reference count entry in list
    int entriesDereferenced = decrementInputReferences(inputFiles);
    for (Digest inputDirectory : inputDirectories) {
      DirectoryEntry dirEntry = directoryStorage.get(inputDirectory);
      if (dirEntry == null) {
        throw new IllegalStateException(
            "inputDirectory "
                + DigestUtil.toString(inputDirectory)
                + " is not in directoryStorage");
      }
      entriesDereferenced +=
          decrementInputReferences(directoriesIndex.directoryEntries(inputDirectory));
    }
    if (entriesDereferenced > 0) {
      notify();
    }
  }

  public Path getRoot() {
    return root;
  }

  public Path getPath(String filename) {
    return entryPathStrategy.getPath(filename);
  }

  private synchronized void dischargeAndNotify(long size) {
    discharge(size);
    notify();
  }

  @GuardedBy("this")
  private void discharge(long size) {
    sizeInBytes -= size;
    removedEntryCount++;
    removedEntrySize += size;
  }

  @GuardedBy("this")
  private void unlinkEntry(Entry entry) throws IOException {
    try {
      dischargeEntry(entry, expireService);
    } catch (Exception e) {
      throw new IOException(e);
    }
    // technically we should attempt to remove the file here,
    // but we're only called in contexts where it doesn't exist...
  }

  @VisibleForTesting
  public Path getDirectoryPath(Digest digest) {
    return getPath(digestFilename(digest) + "_dir");
  }

  @GuardedBy("this")
  private Entry waitForLastUnreferencedEntry(long blobSizeInBytes) throws InterruptedException {
    while (header.after == header) {
      int references = 0;
      int keys = 0;
      int min = -1;
      int max = 0;
      String minkey = null;
      String maxkey = null;
      logger.log(
          Level.INFO,
          format(
              "CASFileCache::expireEntry(%d) header(%s): { after: %s, before: %s }",
              blobSizeInBytes,
              header.hashCode(),
              header.after.hashCode(),
              header.before.hashCode()));
      // this should be incorporated in the listenable future construction...
      for (Map.Entry<String, Entry> pe : storage.entrySet()) {
        String key = pe.getKey();
        Entry e = pe.getValue();
        if (e.referenceCount > max) {
          max = e.referenceCount;
          maxkey = key;
        }
        if (min == -1 || e.referenceCount < min) {
          min = e.referenceCount;
          minkey = key;
        }
        if (e.referenceCount == 0) {
          logger.log(
              Level.INFO,
              format(
                  "CASFileCache::expireEntry(%d) unreferenced entry(%s): { after: %s, before: %s }",
                  blobSizeInBytes,
                  e.hashCode(),
                  e.after == null ? null : e.after.hashCode(),
                  e.before == null ? null : e.before.hashCode()));
        }
        references += e.referenceCount;
        keys++;
      }
      if (keys == 0) {
        throw new IllegalStateException(
            "CASFileCache::expireEntry("
                + blobSizeInBytes
                + ") there are no keys to wait for expiration on");
      }
      logger.log(
          Level.INFO,
          format(
              "CASFileCache::expireEntry(%d) unreferenced list is empty, %d bytes, %d keys with %d references, min(%d, %s), max(%d, %s)",
              blobSizeInBytes, sizeInBytes, keys, references, min, minkey, max, maxkey));
      wait();
      if (sizeInBytes <= maxSizeInBytes) {
        return null;
      }
    }
    return header.after;
  }

  @SuppressWarnings("NonAtomicOperationOnVolatileField")
  @GuardedBy("this")
  List<ListenableFuture<Void>> unlinkAndExpireDirectories(Entry entry, ExecutorService service) {
    ImmutableList.Builder<ListenableFuture<Void>> builder = ImmutableList.builder();
    Iterable<Digest> containingDirectories;
    try {
      containingDirectories = directoriesIndex.removeEntry(entry.key);
    } catch (Exception e) {
      logger.log(
          Level.SEVERE, format("error removing entry %s from directoriesIndex", entry.key), e);
      containingDirectories = ImmutableList.of();
    }
    for (Digest containingDirectory : containingDirectories) {
      builder.add(expireDirectory(containingDirectory, service));
    }
    entry.unlink();
    unreferencedEntryCount--;
    if (entry.referenceCount != 0) {
      logger.log(Level.SEVERE, "removed referenced entry " + entry.key);
    }
    return builder.build();
  }

  @GuardedBy("this")
  private ListenableFuture<Entry> dischargeEntryFuture(Entry entry, ExecutorService service) {
    List<ListenableFuture<Void>> directoryExpirationFutures =
        unlinkAndExpireDirectories(entry, service);
    discharge(entry.size);
    return whenAllComplete(directoryExpirationFutures)
        .call(
            () -> {
              Exception expirationException = null;
              for (ListenableFuture<Void> directoryExpirationFuture : directoryExpirationFutures) {
                try {
                  directoryExpirationFuture.get();
                } catch (ExecutionException e) {
                  Throwable cause = e.getCause();
                  if (cause instanceof Exception) {
                    expirationException = (Exception) cause;
                  } else {
                    logger.log(
                        Level.SEVERE,
                        "undeferrable exception during discharge of " + entry.key,
                        cause);
                    // errors and the like, avoid any deferrals
                    Throwables.throwIfUnchecked(cause);
                    throw new RuntimeException(cause);
                  }
                } catch (InterruptedException e) {
                  // unlikely, all futures must be complete
                }
              }
              if (expirationException != null) {
                throw expirationException;
              }
              return entry;
            },
            service);
  }

  @GuardedBy("this")
  private void dischargeEntry(Entry entry, ExecutorService service) throws Exception {
    Exception expirationException = null;
    for (ListenableFuture<Void> directoryExpirationFuture :
        unlinkAndExpireDirectories(entry, service)) {
      do {
        try {
          directoryExpirationFuture.get();
        } catch (ExecutionException e) {
          Throwable cause = e.getCause();
          if (cause instanceof Exception) {
            expirationException = (Exception) cause;
          } else {
            logger.log(
                Level.SEVERE, "undeferrable exception during discharge of " + entry.key, cause);
            // errors and the like, avoid any deferrals
            Throwables.throwIfUnchecked(cause);
            throw new RuntimeException(cause);
          }
        } catch (InterruptedException e) {
          // FIXME add some suppression
          expirationException = e;
        }
      } while (!directoryExpirationFuture.isDone());
    }
    // only discharge after all the directories are gone, or their removal failed
    discharge(entry.size);
    if (expirationException != null) {
      throw expirationException;
    }
  }

  @SuppressWarnings("NonAtomicOperationOnVolatileField")
  @GuardedBy("this")
  private ListenableFuture<Entry> expireEntry(long blobSizeInBytes, ExecutorService service)
      throws IOException, InterruptedException {
    for (Entry e = waitForLastUnreferencedEntry(blobSizeInBytes);
        e != null;
        e = waitForLastUnreferencedEntry(blobSizeInBytes)) {
      if (e.referenceCount != 0) {
        throw new IllegalStateException(
            "ERROR: Reference counts lru ordering has not been maintained correctly, attempting to expire referenced (or negatively counted) content "
                + e.key
                + " with "
                + e.referenceCount
                + " references");
      }
      boolean interrupted = expireEntryFallback(e);
      Entry removedEntry = storage.remove(e.key);
      // reference compare on purpose
      if (removedEntry == e) {
        ListenableFuture<Entry> entryFuture = dischargeEntryFuture(e, service);
        if (interrupted) {
          Thread.currentThread().interrupt();
        }
        return entryFuture;
      }
      if (removedEntry == null) {
        logger.log(Level.SEVERE, format("entry %s was already removed during expiration", e.key));
        if (e.isLinked()) {
          logger.log(Level.SEVERE, format("removing spuriously non-existent entry %s", e.key));
          e.unlink();
          unreferencedEntryCount--;
        } else {
          logger.log(
              Level.SEVERE,
              format(
                  "spuriously non-existent entry %s was somehow unlinked, should not appear again",
                  e.key));
        }
      } else {
        logger.log(
            Level.SEVERE,
            "removed entry %s did not match last unreferenced entry, restoring it",
            e.key);
        storage.put(e.key, removedEntry);
      }
      // possibly delegated, but no removal, if we're interrupted, abort loop
      if (interrupted || Thread.currentThread().isInterrupted()) {
        throw new InterruptedException();
      }
    }
    return null;
  }

  @GuardedBy("this")
  private ListenableFuture<Void> expireDirectory(Digest digest, ExecutorService service) {
    DirectoryEntry e = directoryStorage.remove(digest);
    if (e == null) {
      logger.log(
          Level.SEVERE,
          format("CASFileCache::expireDirectory(%s) does not exist", DigestUtil.toString(digest)));
      return immediateFuture(null);
    }

    return Directories.remove(getDirectoryPath(digest), service);
  }

  // FIXME look into whether this is needed at all
  public Iterable<ListenableFuture<Path>> putFiles(
      Iterable<FileNode> files,
      Iterable<SymlinkNode> symlinks,
      Path path,
      ImmutableList.Builder<String> inputsBuilder,
      ExecutorService service)
      throws IOException, InterruptedException {
    ImmutableList.Builder<ListenableFuture<Path>> putFutures = ImmutableList.builder();
    putDirectoryFiles(files, symlinks, path, inputsBuilder, putFutures, service);
    return putFutures.build();
  }

  @SuppressWarnings("ConstantConditions")
  private void putDirectoryFiles(
      Iterable<FileNode> files,
      Iterable<SymlinkNode> symlinks,
      Path path,
      ImmutableList.Builder<String> inputsBuilder,
      ImmutableList.Builder<ListenableFuture<Path>> putFutures,
      ExecutorService service) {
    for (FileNode fileNode : files) {
      Path filePath = path.resolve(fileNode.getName());
      final ListenableFuture<Path> putFuture;
      if (fileNode.getDigest().getSizeBytes() != 0) {
        String key = getKey(fileNode.getDigest(), fileNode.getIsExecutable());
        putFuture =
            transformAsync(
                put(fileNode.getDigest(), fileNode.getIsExecutable(), service),
                (cacheFilePath) -> {
                  // FIXME this can die with 'too many links'... needs some cascading fallout
                  Files.createLink(filePath, cacheFilePath);
                  // we saw null entries in the built immutable list without synchronization
                  synchronized (inputsBuilder) {
                    inputsBuilder.add(key);
                  }
                  return immediateFuture(cacheFilePath);
                },
                service);
      } else {
        putFuture =
            listeningDecorator(service)
                .submit(
                    () -> {
                      Files.createFile(filePath);
                      setReadOnlyPerms(filePath, fileNode.getIsExecutable(), fileStore);
                      return filePath;
                    });
      }
      putFutures.add(putFuture);
    }
    for (SymlinkNode symlinkNode : symlinks) {
      Path symlinkPath = path.resolve(symlinkNode.getName());
      putFutures.add(
          listeningDecorator(service)
              .submit(
                  () -> {
                    Path relativeTargetPath = root.getFileSystem().getPath(symlinkNode.getTarget());
                    checkState(!relativeTargetPath.isAbsolute());
                    Files.createSymbolicLink(symlinkPath, relativeTargetPath);
                    return symlinkPath;
                  }));
    }
  }

  private void fetchDirectory(
      Path path,
      Digest digest,
      Map<Digest, Directory> directoriesIndex,
      ImmutableList.Builder<String> inputsBuilder,
      ImmutableList.Builder<ListenableFuture<Path>> putFutures,
      ExecutorService service)
      throws IOException, InterruptedException {
    if (Files.exists(path)) {
      if (Files.isDirectory(path)) {
        logger.log(Level.FINE, "removing existing directory " + path + " for fetch");
        Directories.remove(path);
      } else {
        Files.delete(path);
      }
    }
    Directory directory;
    if (digest.getSizeBytes() == 0) {
      directory = Directory.getDefaultInstance();
    } else {
      directory = directoriesIndex.get(digest);
    }
    if (directory == null) {
      throw new IOException(
          format("directory not found for %s(%s)", path, DigestUtil.toString(digest)));
    }
    Files.createDirectory(path);
    putDirectoryFiles(
        directory.getFilesList(),
        directory.getSymlinksList(),
        path,
        inputsBuilder,
        putFutures,
        service);
    for (DirectoryNode directoryNode : directory.getDirectoriesList()) {
      fetchDirectory(
          path.resolve(directoryNode.getName()),
          directoryNode.getDigest(),
          directoriesIndex,
          inputsBuilder,
          putFutures,
          service);
    }
  }

  public ListenableFuture<Path> putDirectory(
      Digest digest, Map<Digest, Directory> directoriesIndex, ExecutorService service) {
    Path path = getDirectoryPath(digest);
    Lock l = locks.acquire(path);
    logger.log(Level.FINE, format("locking directory %s", path.getFileName()));
    try {
      l.lockInterruptibly();
    } catch (InterruptedException e) {
      Thread.currentThread().interrupt();
      return immediateFailedFuture(e);
    }
    logger.log(Level.FINE, format("locked directory %s", path.getFileName()));
    ListenableFuture<Path> putFuture;
    try {
      putFuture = putDirectorySynchronized(path, digest, directoriesIndex, service);
    } catch (IOException e) {
      putFuture = immediateFailedFuture(e);
    }
    putFuture.addListener(
        () -> {
          l.unlock();
          logger.log(Level.FINE, format("directory %s has been unlocked", path.getFileName()));
        },
        service);
    return putFuture;
  }

  private boolean directoryExists(
      Path path, Directory directory, Map<Digest, Directory> directoriesIndex) {
    if (!Files.exists(path)) {
      logger.log(Level.SEVERE, format("directory path %s does not exist", path));
      return false;
    }
    for (FileNode fileNode : directory.getFilesList()) {
      Path filePath = path.resolve(fileNode.getName());
      if (!Files.exists(filePath)) {
        logger.log(Level.SEVERE, format("directory file entry %s does not exist", filePath));
        return false;
      }
      // additional stat check to ensure that the cache entry exists for hard link inode match?
    }
    for (DirectoryNode directoryNode : directory.getDirectoriesList()) {
      if (!directoryExists(
          path.resolve(directoryNode.getName()),
          directoriesIndex.get(directoryNode.getDigest()),
          directoriesIndex)) {
        return false;
      }
    }
    return true;
  }

  private boolean directoryEntryExists(
      Path path, DirectoryEntry dirEntry, Map<Digest, Directory> directoriesIndex) {
    if (!dirEntry.existsDeadline.isExpired()) {
      return true;
    }

    if (directoryExists(path, dirEntry.directory, directoriesIndex)) {
      dirEntry.existsDeadline = Deadline.after(10, SECONDS);
      return true;
    }
    return false;
  }

  static class PutDirectoryException extends IOException {
    private final Path path;
    private final Digest digest;
    private final List<Throwable> exceptions;

    PutDirectoryException(Path path, Digest digest, List<Throwable> exceptions) {
      super(String.format("%s: %d exceptions", path, exceptions.size()));
      this.path = path;
      this.digest = digest;
      this.exceptions = exceptions;
      for (Throwable exception : exceptions) {
        addSuppressed(exception);
      }
    }

    Path getPath() {
      return path;
    }

    Digest getDigest() {
      return digest;
    }

    List<Throwable> getExceptions() {
      return exceptions;
    }
  }

  @SuppressWarnings("ConstantConditions")
  private ListenableFuture<Path> putDirectorySynchronized(
      Path path, Digest digest, Map<Digest, Directory> directoriesByDigest, ExecutorService service)
      throws IOException {
    logger.log(Level.FINE, format("directory %s has been locked", path.getFileName()));
    ListenableFuture<Void> expireFuture;
    synchronized (this) {
      DirectoryEntry e = directoryStorage.get(digest);
      if (e == null) {
        expireFuture = immediateFuture(null);
      } else {
        ImmutableList.Builder<String> inputsBuilder = ImmutableList.builder();
        for (String input : directoriesIndex.directoryEntries(digest)) {
          Entry fileEntry = storage.get(input);
          if (fileEntry == null) {
            logger.log(
                Level.SEVERE,
                format(
                    "CASFileCache::putDirectory(%s) exists, but input %s does not, purging it with fire and resorting to fetch",
                    DigestUtil.toString(digest), input));
            e = null;
            break;
          }
          if (fileEntry.incrementReference()) {
            unreferencedEntryCount--;
          }
          checkNotNull(input);
          inputsBuilder.add(input);
        }

        if (e != null) {
          logger.log(Level.FINE, format("found existing entry for %s", path.getFileName()));
          if (directoryEntryExists(path, e, directoriesByDigest)) {
            return immediateFuture(path);
          }
          logger.log(
              Level.SEVERE,
              format(
                  "directory %s does not exist in cache, purging it with fire and resorting to fetch",
                  path.getFileName()));
        }

        decrementReferencesSynchronized(inputsBuilder.build(), ImmutableList.of());
        expireFuture = expireDirectory(digest, service);
        logger.log(Level.FINE, format("expiring existing entry for %s", path.getFileName()));
      }
    }

    ListenableFuture<Void> deindexFuture =
        transformAsync(
            expireFuture,
            result -> {
              try {
                directoriesIndex.remove(digest);
              } catch (IOException e) {
                return immediateFailedFuture(e);
              }
              return immediateFuture(null);
            },
            service);

    ImmutableList.Builder<String> inputsBuilder = ImmutableList.builder();
    ListenableFuture<Void> fetchFuture =
        transformAsync(
            deindexFuture,
            result -> {
              logger.log(Level.FINE, format("expiry complete, fetching %s", path.getFileName()));
              ImmutableList.Builder<ListenableFuture<Path>> putFuturesBuilder =
                  ImmutableList.builder();
              fetchDirectory(
                  path, digest, directoriesByDigest, inputsBuilder, putFuturesBuilder, service);
              ImmutableList<ListenableFuture<Path>> putFutures = putFuturesBuilder.build();

              // is this better suited for whenAllComplete?

              return transformAsync(
                  successfulAsList(putFutures),
                  paths -> {
                    ImmutableList.Builder<Throwable> failures = ImmutableList.builder();
                    boolean failed = false;
                    for (int i = 0; i < paths.size(); i++) {
                      Path putPath = paths.get(i);
                      if (putPath == null) {
                        failed = true;
                        try {
                          putFutures.get(i).get();
                          // should never get here
                        } catch (Throwable t) {
                          failures.add(t);
                        }
                      }
                    }
                    if (failed) {
                      return immediateFailedFuture(
                          new PutDirectoryException(path, digest, failures.build()));
                    }
                    return immediateFuture(null);
                  },
                  service);
            },
            service);

    ListenableFuture<Void> chmodAndIndexFuture =
        transformAsync(
            fetchFuture,
            (result) -> {
              try {
                disableAllWriteAccess(path);
              } catch (IOException e) {
                logger.log(Level.SEVERE, "error while disabling write permissions on " + path, e);
                return immediateFailedFuture(e);
              }
              try {
                directoriesIndex.put(digest, inputsBuilder.build());
              } catch (IOException e) {
                logger.log(Level.SEVERE, "error while indexing " + path, e);
                return immediateFailedFuture(e);
              }
              return immediateFuture(null);
            },
            service);

    ListenableFuture<Void> rollbackFuture =
        catchingAsync(
            chmodAndIndexFuture,
            Throwable.class,
            e -> {
              ImmutableList<String> inputs = inputsBuilder.build();
              directoriesIndex.remove(digest);
              synchronized (this) {
                try {
                  decrementReferencesSynchronized(inputs, ImmutableList.of());
                } catch (IOException ioEx) {
                  e.addSuppressed(ioEx);
                }
              }
              try {
                logger.log(Level.FINE, "removing directory to roll back " + path);
                Directories.remove(path);
              } catch (IOException removeException) {
                logger.log(
                    Level.SEVERE,
                    "error during directory removal after fetch failure of " + path,
                    removeException);
                e.addSuppressed(removeException);
              }
              return immediateFailedFuture(e);
            },
            service);

    return transform(
        rollbackFuture,
        (results) -> {
          logger.log(
              Level.FINE, format("directory fetch complete, inserting %s", path.getFileName()));
          DirectoryEntry e =
              new DirectoryEntry(
                  // might want to have this treatment ahead of this
                  digest.getSizeBytes() == 0
                      ? Directory.getDefaultInstance()
                      : directoriesByDigest.get(digest),
                  Deadline.after(10, SECONDS));
          directoryStorage.put(digest, e);
          return path;
        },
        service);
  }

  @VisibleForTesting
  public Path put(Digest digest, boolean isExecutable) throws IOException, InterruptedException {
    checkState(digest.getSizeBytes() > 0, "file entries may not be empty");

    return putAndCopy(digest, isExecutable);
  }

  // This can result in deadlock if called with a direct executor. I'm unsure how to guard
  // against it, until we can get to using a current-download future
  public ListenableFuture<Path> put(Digest digest, boolean isExecutable, Executor executor) {
    checkState(digest.getSizeBytes() > 0, "file entries may not be empty");

    return transformAsync(
        immediateFuture(null),
        (result) -> immediateFuture(putAndCopy(digest, isExecutable)),
        executor);
  }

  @SuppressWarnings("ThrowFromFinallyBlock")
  Path putAndCopy(Digest digest, boolean isExecutable) throws IOException, InterruptedException {
    String key = getKey(digest, isExecutable);
    CancellableOutputStream out =
        putImpl(
            key,
            UUID.randomUUID(),
            () -> completeWrite(digest),
            digest.getSizeBytes(),
            isExecutable,
            () -> invalidateWrite(digest),
            /* isReset=*/ true);
    if (out != null) {
      boolean complete = false;
      try {
        copyExternalInput(digest, out);
        complete = true;
      } finally {
        try {
          logger.log(
              Level.FINE, format("closing output stream for %s", DigestUtil.toString(digest)));
          if (complete) {
            out.close();
          } else {
            out.cancel();
          }
          logger.log(
              Level.FINE, format("output stream closed for %s", DigestUtil.toString(digest)));
        } catch (IOException e) {
          if (Thread.interrupted()) {
            logger.log(
                Level.SEVERE,
                format("could not close stream for %s", DigestUtil.toString(digest)),
                e);
            //noinspection deprecation
            Throwables.propagateIfInstanceOf(e.getCause(), InterruptedException.class);
            throw new InterruptedException();
          } else {
            logger.log(
                Level.FINE,
                format("failed output stream close for %s", DigestUtil.toString(digest)),
                e);
          }
          throw e;
        }
      }
    }
    return getPath(key);
  }

  private void copyExternalInput(Digest digest, CancellableOutputStream out)
      throws IOException, InterruptedException {
    logger.log(Level.FINE, format("downloading %s", DigestUtil.toString(digest)));
    try (InputStream in = newExternalInput(digest/* offset=*/ )) {
      ByteStreams.copy(in, out);
    } catch (IOException e) {
      out.cancel();
      logger.log(
          Level.WARNING,
          format("error downloading %s", DigestUtil.toString(digest)),
          e); // prevent burial by early end of stream during close
      throw e;
    }
    logger.log(Level.FINE, format("download of %s complete", DigestUtil.toString(digest)));
  }

  @FunctionalInterface
  private interface IORunnable {
    void run() throws IOException;
  }

  private abstract static class CancellableOutputStream extends WriteOutputStream {
    CancellableOutputStream(OutputStream out) {
      super(out);
    }

    CancellableOutputStream(WriteOutputStream out) {
      super(out);
    }

    abstract void cancel() throws IOException;
  }

  private static final CancellableOutputStream DUPLICATE_OUTPUT_STREAM =
      new CancellableOutputStream(nullOutputStream()) {
        @Override
        void cancel() {}
      };

  private CancellableOutputStream putImpl(
      String key,
      UUID writeId,
      Supplier<Boolean> writeWinner,
      long blobSizeInBytes,
      boolean isExecutable,
      Runnable onInsert,
      boolean isReset)
      throws IOException, InterruptedException {
    CancellableOutputStream out =
        putOrReference(key, writeId, writeWinner, blobSizeInBytes, isExecutable, onInsert, isReset);
    if (out == DUPLICATE_OUTPUT_STREAM) {
      return null;
    }
    logger.log(Level.FINE, format("entry %s is missing, downloading and populating", key));
    return newCancellableOutputStream(out);
  }

  private CancellableOutputStream newCancellableOutputStream(
      CancellableOutputStream cancellableOut) {
    return new CancellableOutputStream(cancellableOut) {
      boolean terminated = false;

      @Override
      public void cancel() throws IOException {
        withSingleTermination(cancellableOut::cancel);
      }

      @Override
      public void close() throws IOException {
        withSingleTermination(cancellableOut::close);
      }

      private void withSingleTermination(IORunnable runnable) throws IOException {
        if (!terminated) {
          try {
            runnable.run();
          } finally {
            terminated = true;
          }
        }
      }
    };
  }

  private static final class SkipOutputStream extends FilterOutputStream {
    private long skip;

    SkipOutputStream(OutputStream out, long skip) {
      super(out);
      this.skip = skip;
    }

    @Override
    public void write(int b) throws IOException {
      if (skip > 0) {
        skip--;
      } else {
        super.write(b);
      }
    }

    @Override
    public void write(byte[] b, int off, int len) throws IOException {
      if (skip > 0) {
        int skipLen = (int) Math.min(skip, len);
        skip -= skipLen;
        len -= skipLen;
        off += skipLen;
      }
      if (len > 0) {
        super.write(b, off, len);
      }
    }

    boolean isSkipped() {
      return skip == 0;
    }
  }

  private synchronized boolean referenceIfExists(String key) throws IOException {
    Entry e = storage.get(key);
    if (e == null) {
      return false;
    }

    if (!entryExists(e)) {
      Entry removedEntry = storage.remove(key);
      if (removedEntry != null) {
        unlinkEntry(removedEntry);
      }
      return false;
    }

    if (e.incrementReference()) {
      unreferencedEntryCount--;
    }
    return true;
  }

  private CancellableOutputStream putOrReference(
      String key,
      UUID writeId,
      Supplier<Boolean> writeWinner,
      long blobSizeInBytes,
      boolean isExecutable,
      Runnable onInsert,
      boolean isReset)
      throws IOException, InterruptedException {
    AtomicBoolean requiresDischarge = new AtomicBoolean(false);
    try {
      CancellableOutputStream out =
          putOrReferenceGuarded(
              key,
              writeId,
              writeWinner,
              blobSizeInBytes,
              isExecutable,
              onInsert,
              requiresDischarge,
              isReset);
      requiresDischarge.set(false); // stream now owns discharge
      return out;
    } finally {
      if (requiresDischarge.get()) {
        dischargeAndNotify(blobSizeInBytes);
      }
    }
  }

  @SuppressWarnings({"ConstantConditions", "ResultOfMethodCallIgnored"})
  private boolean charge(String key, long blobSizeInBytes, AtomicBoolean requiresDischarge)
      throws IOException, InterruptedException {
    boolean interrupted = false;
    Iterable<ListenableFuture<Digest>> expiredDigestsFutures;
    synchronized (this) {
      if (referenceIfExists(key)) {
        return false;
      }
      sizeInBytes += blobSizeInBytes;
      requiresDischarge.set(true);

      ImmutableList.Builder<ListenableFuture<Digest>> builder = ImmutableList.builder();
      try {
        while (!interrupted && sizeInBytes > maxSizeInBytes) {
          ListenableFuture<Entry> expiredFuture = expireEntry(blobSizeInBytes, expireService);
          interrupted = Thread.interrupted();
          if (expiredFuture != null) {
            builder.add(
                transformAsync(
                    expiredFuture,
                    (expiredEntry) -> {
                      String expiredKey = expiredEntry.key;
                      try {
                        Files.delete(getPath(expiredKey));
                      } catch (NoSuchFileException eNoEnt) {
                        logger.log(
                            Level.SEVERE,
                            format(
                                "CASFileCache::putImpl: expired key %s did not exist to delete",
                                expiredKey));
                      }
                      FileEntryKey fileEntryKey = parseFileEntryKey(expiredKey, expiredEntry.size);
                      if (fileEntryKey == null) {
                        logger.log(
                            Level.SEVERE, format("error parsing expired key %s", expiredKey));
                      } else if (storage.containsKey(
                          getKey(fileEntryKey.getDigest(), !fileEntryKey.getIsExecutable()))) {
                        return immediateFuture(null);
                      }
                      expiredKeyCounter.inc();
                      logger.log(Level.INFO, format("expired key %s", expiredKey));
                      return immediateFuture(fileEntryKey.getDigest());
                    },
                    expireService));
          }
        }
      } catch (InterruptedException e) {
        // clear interrupted flag
        Thread.interrupted();
        interrupted = true;
      }
      expiredDigestsFutures = builder.build();
    }

    ImmutableSet.Builder<Digest> builder = ImmutableSet.builder();
    for (ListenableFuture<Digest> expiredDigestFuture : expiredDigestsFutures) {
      Digest digest = getOrIOException(expiredDigestFuture);
      if (Thread.interrupted()) {
        interrupted = true;
      }
      if (digest != null) {
        builder.add(digest);
      }
    }
    Set<Digest> expiredDigests = builder.build();
    if (!expiredDigests.isEmpty()) {
      onExpire.accept(expiredDigests);
    }
    if (interrupted || Thread.currentThread().isInterrupted()) {
      throw new InterruptedException();
    }
    return true;
  }

  private CancellableOutputStream putOrReferenceGuarded(
      String key,
      UUID writeId,
      Supplier<Boolean> writeWinner,
      long blobSizeInBytes,
      boolean isExecutable,
      Runnable onInsert,
      AtomicBoolean requiresDischarge,
      boolean isReset)
      throws IOException, InterruptedException {
    if (blobSizeInBytes > maxEntrySizeInBytes) {
      throw new EntryLimitException(blobSizeInBytes, maxEntrySizeInBytes);
    }

    if (!charge(key, blobSizeInBytes, requiresDischarge)) {
      return DUPLICATE_OUTPUT_STREAM;
    }

    String writeKey = key + "." + writeId;
    Path writePath = getPath(key).resolveSibling(writeKey);
    final long committedSize;
    final HashingOutputStream hashOut;
    if (!isReset && Files.exists(writePath)) {
      committedSize = Files.size(writePath);
      try (InputStream in = Files.newInputStream(writePath)) {
        SkipOutputStream skipStream =
            new SkipOutputStream(Files.newOutputStream(writePath, APPEND), committedSize);
        hashOut = digestUtil.newHashingOutputStream(skipStream);
        ByteStreams.copy(in, hashOut);
        checkState(skipStream.isSkipped());
      }
    } else {
      committedSize = 0;
      hashOut = digestUtil.newHashingOutputStream(Files.newOutputStream(writePath, CREATE));
    }
    return new CancellableOutputStream(hashOut) {
      long written = committedSize;
      final Digest expectedDigest = keyToDigest(key, blobSizeInBytes, digestUtil);

      @Override
      public long getWritten() {
        return written;
      }

      @Override
      public Path getPath() {
        return writePath;
      }

      @Override
      public void cancel() throws IOException {
        try {
          hashOut.close();
          Files.delete(writePath);
        } finally {
          dischargeAndNotify(blobSizeInBytes);
        }
      }

      @Override
      public void write(int b) throws IOException {
        if (written >= blobSizeInBytes) {
          throw new IOException(
              format("attempted overwrite at %d by 1 byte for %s", written, writeKey));
        }
        hashOut.write(b);
        written++;
      }

      @Override
      public void write(byte[] b) throws IOException {
        write(b, 0, b.length);
      }

      @Override
      public void write(byte[] b, int off, int len) throws IOException {
        if (written + len > blobSizeInBytes) {
          throw new IOException(
              format("attempted overwrite at %d by %d bytes for %s", written, len, writeKey));
        }
        hashOut.write(b, off, len);
        written += len;
      }

      @Override
      public void close() throws IOException {
        // has some trouble with multiple closes, fortunately we have something above to handle this
        long size = getWritten();
        hashOut.close(); // should probably discharge here as well

        if (size > blobSizeInBytes) {
          String hash = hashOut.hash().toString();
          try {
            Files.delete(writePath);
          } finally {
            dischargeAndNotify(blobSizeInBytes);
          }
          Digest actual = Digest.newBuilder().setHash(hash).setSizeBytes(size).build();
          throw new DigestMismatchException(actual, expectedDigest);
        }

        if (size != blobSizeInBytes) {
          throw new IncompleteBlobException(writePath, key, size, blobSizeInBytes);
        }

        commit();
      }

      void commit() throws IOException {
        String hash = hashOut.hash().toString();
        String fileName = writePath.getFileName().toString();
        if (!fileName.startsWith(hash)) {
          dischargeAndNotify(blobSizeInBytes);
          Digest actual = Digest.newBuilder().setHash(hash).setSizeBytes(getWritten()).build();
          throw new DigestMismatchException(actual, expectedDigest);
        }
        try {
          setReadOnlyPerms(writePath, isExecutable, fileStore);
        } catch (IOException e) {
          dischargeAndNotify(blobSizeInBytes);
          throw e;
        }

        Entry entry = new Entry(key, blobSizeInBytes, Deadline.after(10, SECONDS));

        Entry existingEntry = null;
        boolean inserted = false;
        try {
          Files.createLink(CASFileCache.this.getPath(key), writePath);
          existingEntry = storage.putIfAbsent(key, entry);
          inserted = existingEntry == null;
        } catch (FileAlreadyExistsException e) {
          logger.log(
              Level.FINE, "file already exists for " + key + ", nonexistent entry will fail");
        } finally {
          Files.delete(writePath);
          if (!inserted) {
            dischargeAndNotify(blobSizeInBytes);
          }
        }

        int attempts = 10;
        if (!inserted) {
          while (existingEntry == null && attempts-- != 0) {
            existingEntry = storage.get(key);
            try {
              MILLISECONDS.sleep(10);
            } catch (InterruptedException intEx) {
              throw new IOException(intEx);
            }
          }

          if (existingEntry == null) {
            throw new IOException("existing entry did not appear for " + key);
          }
        }

        if (existingEntry != null) {
          logger.log(Level.FINE, "lost the race to insert " + key);
          if (!referenceIfExists(key)) {
            // we would lose our accountability and have a presumed reference if we returned
            throw new IllegalStateException("storage conflict with existing key for " + key);
          }
        } else if (writeWinner.get()) {
          logger.log(Level.FINE, "won the race to insert " + key);
          try {
            onInsert.run();
          } catch (RuntimeException e) {
            throw new IOException(e);
          }
        } else {
          logger.log(Level.FINE, "did not win the race to insert " + key);
        }
      }
    };
  }

  @VisibleForTesting
  public static class Entry {
    Entry before;
    Entry after;
    final String key;
    final long size;
    int referenceCount;
    Deadline existsDeadline;

    private Entry() {
      key = null;
      size = -1;
      referenceCount = -1;
      existsDeadline = null;
    }

    public Entry(String key, long size, Deadline existsDeadline) {
      this.key = key;
      this.size = size;
      referenceCount = 1;
      this.existsDeadline = existsDeadline;
    }

    public boolean isLinked() {
      return before != null && after != null;
    }

    public void unlink() {
      before.after = after;
      after.before = before;
      before = null;
      after = null;
    }

    protected void addBefore(Entry existingEntry) {
      after = existingEntry;
      before = existingEntry.before;
      before.after = this;
      after.before = this;
    }

    // return true iff the entry's state is changed from unreferenced to referenced
    public boolean incrementReference() {
      if (referenceCount < 0) {
        throw new IllegalStateException(
            "entry " + key + " has " + referenceCount + " references and is being incremented...");
      }
      logger.log(
          Level.FINER,
          "incrementing references to "
              + key
              + " from "
              + referenceCount
              + " to "
              + (referenceCount + 1));
      if (referenceCount == 0) {
        if (!isLinked()) {
          throw new IllegalStateException(
              "entry "
                  + key
                  + " has a broken link ("
                  + before
                  + ", "
                  + after
                  + ") and is being incremented");
        }
        unlink();
      }
      return referenceCount++ == 0;
    }

    // return true iff the entry's state is changed from referenced to unreferenced
    public boolean decrementReference(Entry header) {
      if (referenceCount == 0) {
        throw new IllegalStateException(
            "entry " + key + " has 0 references and is being decremented...");
      }
      logger.log(
          Level.FINER,
          "decrementing references to "
              + key
              + " from "
              + referenceCount
              + " to "
              + (referenceCount - 1));
      if (--referenceCount == 0) {
        addBefore(header);
        return true;
      }
      return false;
    }

    public void recordAccess(Entry header) {
      if (referenceCount == 0) {
        if (!isLinked()) {
          throw new IllegalStateException(
              "entry "
                  + key
                  + " has a broken link ("
                  + before
                  + ", "
                  + after
                  + ") and is being recorded");
        }
        unlink();
        addBefore(header);
      }
    }
  }

  private static class SentinelEntry extends Entry {
    @Override
    public void unlink() {
      throw new UnsupportedOperationException("sentinal cannot be unlinked");
    }

    @Override
    protected void addBefore(Entry existingEntry) {
      throw new UnsupportedOperationException("sentinal cannot be added");
    }

    @Override
    public boolean incrementReference() {
      throw new UnsupportedOperationException("sentinal cannot be referenced");
    }

    @Override
    public boolean decrementReference(Entry header) {
      throw new UnsupportedOperationException("sentinal cannot be referenced");
    }

    @Override
    public void recordAccess(Entry header) {
      throw new UnsupportedOperationException("sentinal cannot be accessed");
    }
  }

  protected static class DirectoryEntry {
    public final Directory directory;
    Deadline existsDeadline;

    public DirectoryEntry(Directory directory, Deadline existsDeadline) {
      this.directory = directory;
      this.existsDeadline = existsDeadline;
    }
  }

  protected abstract InputStream newExternalInput(Digest digest)
      throws IOException, InterruptedException;

  // CAS fallback methods

  private InputStream newInputFallback(NoSuchFileException e, Digest digest, long offset)
      throws IOException {
    if (delegate == null) {
      throw e;
    }

    if (digest.getSizeBytes() > maxEntrySizeInBytes) {
      return delegate.newInput(digest, offset);
    }
    Write write = getWrite(digest, UUID.randomUUID(), RequestMetadata.getDefaultInstance());
    return newReadThroughInput(digest, offset, write);
  }

  ReadThroughInputStream newReadThroughInput(Digest digest, long offset, Write write)
      throws IOException {
    return new ReadThroughInputStream(
        delegate.newInput(digest, 0),
        localOffset -> newTransparentInput(digest, localOffset),
        digest.getSizeBytes(),
        offset,
        write);
  }

  private boolean expireEntryFallback(Entry e) throws IOException, InterruptedException {
    boolean interrupted = false;
    if (delegate != null) {
      FileEntryKey fileEntryKey = parseFileEntryKey(e.key, e.size);
      if (fileEntryKey == null) {
        logger.log(Level.SEVERE, format("error parsing expired key %s", e.key));
      } else {
        Write write =
            delegate.getWrite(
                fileEntryKey.getDigest(), UUID.randomUUID(), RequestMetadata.getDefaultInstance());
        try (OutputStream out = write.getOutput(1, MINUTES, () -> {});
            InputStream in = Files.newInputStream(getPath(e.key))) {
          ByteStreams.copy(in, out);
        } catch (IOException ioEx) {
          interrupted =
              Thread.interrupted()
                  || ioEx.getCause() instanceof InterruptedException
                  || ioEx instanceof ClosedByInterruptException;
          write.reset();
          logger.log(Level.SEVERE, format("error delegating expired entry %s", e.key), ioEx);
        }
      }
    }
    return interrupted;
  }
}<|MERGE_RESOLUTION|>--- conflicted
+++ resolved
@@ -522,22 +522,6 @@
     } catch (NoSuchFileException e) {
       return newInputFallback(e, digest, offset);
     }
-<<<<<<< HEAD
-=======
-    Write write = getWrite(digest, UUID.randomUUID(), RequestMetadata.getDefaultInstance());
-    return newReadThroughInput(digest, offset, write);
-  }
-
-  @SuppressWarnings("ConstantConditions")
-  ReadThroughInputStream newReadThroughInput(Digest digest, long offset, Write write)
-      throws IOException {
-    return new ReadThroughInputStream(
-        delegate.newInput(digest, 0),
-        localOffset -> newTransparentInput(digest, localOffset),
-        digest.getSizeBytes(),
-        offset,
-        write);
->>>>>>> fa705cda
   }
 
   @Override
