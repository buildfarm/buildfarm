syntax = "proto3";

package build.buildfarm.v1test;

import "google/api/annotations.proto";
import "build/bazel/remote/execution/v2/remote_execution.proto";
import "google/longrunning/operations.proto";
import "google/protobuf/duration.proto";
import "google/protobuf/timestamp.proto";
import "google/rpc/status.proto";

option go_package = "buildfarm";
option java_package = "build.buildfarm.v1test";
option java_multiple_files = true;
option java_outer_classname = "OperationQueueProto";

// The Admin API is used to perform administrative functions on Buildfarm
// infrastructure
service Admin {
  rpc TerminateHost(TerminateHostRequest) returns (google.rpc.Status) {
    option (google.api.http) = {
      get : "/v1test/admin:terminateHost"
    };
  }

  rpc StopContainer(StopContainerRequest) returns (google.rpc.Status) {
    option (google.api.http) = {
      get : "/v1test/admin:stopContainer"
    };
  }

  rpc GetHosts(GetHostsRequest) returns (GetHostsResult) {
    option (google.api.http) = {
      get : "/v1test/admin:getHosts"
    };
  }

  rpc GetClientStartTime(GetClientStartTimeRequest)
      returns (GetClientStartTimeResult) {
    option (google.api.http) = {
      get : "/v1test/admin:getClientStartTime"
    };
  }

  rpc ScaleCluster(ScaleClusterRequest) returns (google.rpc.Status) {
    option (google.api.http) = {
      get : "/v1test/admin:scaleCluster"
    };
  }

  rpc ReindexCas(ReindexCasRequest) returns (ReindexCasRequestResults) {
    option (google.api.http) = {
      get : "/v1test/admin:reindexCas"
    };
  }

  rpc ShutDownWorkerGracefully(ShutDownWorkerGracefullyRequest)
      returns (ShutDownWorkerGracefullyRequestResults) {
    option (google.api.http) = {
      get : "/v1test/admin:deregisterWorker"
    };
  }

  rpc DisableScaleInProtection(DisableScaleInProtectionRequest)
      returns (DisableScaleInProtectionRequestResults) {
    option (google.api.http) = {
      get : "/v1test/admin:disableScaleInProtection"
    };
  }
}

message ShutDownWorkerGracefullyRequest {
  string instance_name = 1;

  string worker_name = 2;
}

message ShutDownWorkerGracefullyRequestResults {}

message DisableScaleInProtectionRequest { string instance_name = 1; }

message DisableScaleInProtectionRequestResults {}

message ReindexCasRequest {
  string instance_name = 1;

  // format: ip:port
  string host_id = 2;
}

message ReindexCasRequestResults {
  int64 removedHosts = 1;

  int64 removedKeys = 2;

  int64 totalKeys = 3;
}

message TerminateHostRequest {
  string instance_name = 1;

  string host_id = 2;
}

message StopContainerRequest {
  string instance_name = 1;

  string host_id = 2;

  string container_name = 3;
}

message GetHostsRequest {
  string filter = 1;

  int32 age_in_minutes = 2;

  string status = 3;
}

message GetHostsResult {
  int64 num_hosts = 1;

  repeated Host hosts = 2;
}

message Host {
  int64 host_num = 1;

  string host_id = 2;

  string ip_address = 3;

  google.protobuf.Timestamp launch_time = 4;

  string state = 5;

  string dns_name = 6;

  int64 uptime_minutes = 7;

  int64 num_cores = 8;

  string type = 9;

  string lifecycle = 10;
}

message GetClientStartTimeRequest {
  string instance_name = 1;
  repeated string host_name = 2;
}

message GetClientStartTimeResult {
  repeated GetClientStartTime client_start_time = 1;
}

message GetClientStartTime {
  string instance_name = 1;
  google.protobuf.Timestamp client_start_time = 2;
}

message ScaleClusterRequest {
  string scale_group_name = 1;

  int32 min_hosts = 2;

  int32 max_hosts = 3;

  int32 target_hosts = 4;

  int32 target_reserved_hosts_percent = 5;
}

// The OperationQueue API is used internally to communicate with Workers
service OperationQueue {
  rpc Take(TakeOperationRequest) returns (QueueEntry) {
    option (google.api.http) = {
      get : "/v1test/{instance_name=**}/operation:take"
    };
  }

  rpc Put(google.longrunning.Operation) returns (google.rpc.Status) {
    option (google.api.http) = {
      post : "/v1test/{instance_name=**}/operation:put"
      body : "*"
    };
  }

  rpc Poll(PollOperationRequest) returns (google.rpc.Status) {
    option (google.api.http) = {
      get : "/v1test/{instance_name=**}/operation:poll"
    };
  }

  rpc Status(BackplaneStatusRequest) returns (BackplaneStatus) {
    option (google.api.http) = {
      get : "/v1test/{instance_name=**}/operation:status"
    };
  }
}

message BackplaneStatusRequest { string instance_name = 1; }

message TakeOperationRequest {
  // The instance of the execution system to operate against. A server may
  // support multiple instances of the execution system (with their own workers,
  // storage, caches, etc.). The server MAY require use of this field to select
  // between them in an implementation-defined fashion, otherwise it can be
  // omitted.
  string instance_name = 1;

  // The platform features available for the execution environment. The server
  // MAY choose to execute the action on any worker satisfying the requirements,
  // so the client SHOULD ensure that running the action on any such worker will
  // have the same result.
  build.bazel.remote.execution.v2.Platform platform = 5;
}

message PollOperationRequest {
  // The operation name in question
  string operation_name = 2;

  // The current state of the worker
  build.bazel.remote.execution.v2.ExecutionStage.Value stage = 3;
}

// Publish GRPC metrics to promethesus for each server endpoint. This is used
// for SLAs at API boundaries. You may want something similar at the proxy level
// to see frontend/backend performance.
message GrpcPrometheusMetrics {
  // Whether to enable this metric gathering at all. If disabled, there should
  // be no related metrics registered in prometheus.
  bool enabled = 1;

  // These metrics are more expensive to calculate. If disabled, you only
  // receive core metrics. Core metrics include send/receive totals tagged
  // with return codes.  No latencies.
  bool provide_latency_histograms = 2;
}

message AwsSecret {

  string access_key_id = 1;
  string secret_key = 2;
}

message S3BucketConfig {

  string region = 1;

  string name = 2;

  int32 max_connections = 3;

  string secret_name = 4;
}

enum QueueType {
  // the type of the redis queue
  REGULAR = 0;
  PRIORITY = 1;
};

<<<<<<< HEAD
message RedisShardBackplaneConfig {
  // the uri endpoint of the redis target. This must be a single host entry
  // with cluster discoverability enabled if the redis service is configured
  // for cluster operation. If the endpoint is a singleton redis node, cluster
  // adaptive behaviors, specifically queue balancing, will be emulated.
  string redis_uri = 1;

  // the all redis nodes addreses that the JedisCluster can connect to
  // ideally that's not needed if you have Sentinel set up on some port
  // but if don't have, probably you will achive better
  // stability/discoverability that way
  repeated string redis_nodes_uris = 36;

  // the password used to authenticate to redis via `auth`
  string redis_password = 34;

  QueueType redis_queue_type = 12;

  // the size of the pool of jedis connections per-cluster-member
  int32 jedis_pool_max_total = 15;

  // the hash of active cas shards. Shards must update a self-reported expiry
  // regularly or face deactivation and excommunication. Advertisements for
  // contents on deactivated workers may be pruned.
  string workers_hash_name = 2;

  // the channel used to communicate cas shard structural changes
  string worker_channel = 25;

  // the prefix of keys which map action keys to action results
  string action_cache_prefix = 3;

  // the expiration time in seconds for action cache entries
  int32 action_cache_expire = 4;

  // the prefix of keys which identify actions that are to be rejected
  // from any request endpoint
  string action_blacklist_prefix = 28;

  // the expiration time in seconds for banned actions
  int32 action_blacklist_expire = 29;

  // the prefix of keys which identify invocations that are to be rejected
  // from any request endpoint
  string invocation_blacklist_prefix = 30;

  // the prefix of keys used to retain current Operation state
  string operation_prefix = 5;

  // the expiration time in seconds for operation keys
  int32 operation_expire = 6;

  // the arrival queue. Contains ExecuteEntry messages
  string pre_queued_operations_list_name = 18;

  // the atomic target list for reliable arrival queue removal
  string processing_list_name = 19;

  // the prefix of the processing list timeout monitor key
  string processing_prefix = 20;

  // the minimum timeout for an operation to be removed from the processing list
  // upon leaving the arrival queue
  int32 processing_timeout_millis = 21;

  // the ready-to-run operation queue. Contains QueueEntry messages
  string queued_operations_list_name = 7;

  // the prefix of the dispatching list timeout monitor key
  string dispatching_prefix = 23;

  // the minimum timeout for an operation to be observable in the dispatched
  // hash upon leaving the ready-to-run queue.
  int32 dispatching_timeout_millis = 24;

  // the hash key of dispatched operations. all operations which have been
  // removed from the ready-to-run queue should make their way here in a timely
  // (per dispatching) fashion.
  string dispatched_operations_hash_name = 8;

  // the prefix of operation update topics
  string operation_channel_prefix = 9;

  // the prefix of cas set keys. A cas set for a key suffixed with a digest
  // address, contain the shards which have advertised storage of the
  // addressed content. This set of valid shards for a digest must intersect
  // with the active shard list (workers)
  string cas_prefix = 10;

  // the expiration time in seconds for cas sets
  int32 cas_expire = 11;

  // whether or not to cache the cas set in memory
  bool cache_cas = 35;

  // whether to listen to the backplane communication streams for shard
  // lifecycle events and watched operations. This is required for failsafe
  // operation below and realtime notification for watched operations. This is
  // nearly required for schedulers, and may be useful elsewhere
  bool subscribe_to_backplane = 26;

  // whether to run the failsafe operation monitor, which establishes watchdogs
  // on watched operations, to ensure they are in a known or recently refreshed
  // state, and guaranteeing a watch's termination on expiry
  // This monitor also effects processing/dispatching expirations globally,
  // required to ensure queue reliability. This is recommended for schedulers,
  // meaningless for others
  bool run_failsafe_operation = 27;

  // the maximum size allowed for the ready-to-run queue before rejection
  int32 max_queue_depth = 16;

  // the maximum size allowed for the arrival queue before rejection
  int32 max_pre_queue_depth = 17;

  // the provisioned queue definitions for platform partitioning
  ProvisionedQueuesConfig provisioned_queues = 31;

  // connection and socket read timeout for jedis
  int32 timeout = 32;

  // maximum number of retries in a cluster
  int32 max_attempts = 33;
}

message ShardInstanceConfig {
  bool run_dispatched_monitor = 1;

  int32 dispatched_monitor_interval_seconds = 2;

  bool run_operation_queuer = 3;

  oneof backplane {
    RedisShardBackplaneConfig redis_shard_backplane_config = 4;
  }

  bool ensure_outputs_present = 12;

  int64 max_entry_size_bytes = 5;

  int32 max_cpu = 9;

  // maximum selectable timeout
  // a maximum threshold for an action's specified timeout,
  // beyond which an action will be rejected for execution
  google.protobuf.Duration maximum_action_timeout = 7;

  // default timeouts on grpc requests made by instances
  google.protobuf.Duration grpc_timeout = 8;

  // Whether the instance should consult a denylist when looking up actions &
  // invocations.
  bool use_deny_list = 10;

  int32 max_requeue_attempts = 11;
}

message ShardWorkerInstanceConfig {
  // whether to stream stdout from processes
  bool stream_stdout = 6;

  // control for process stdout
  CASInsertionPolicy stdout_cas_policy = 7;

  // whether to stream stderr from processes
  bool stream_stderr = 8;

  // control for process stdout
  CASInsertionPolicy stderr_cas_policy = 9;

  // control for process output files
  CASInsertionPolicy file_cas_policy = 10;

  // page size for getTree request
  uint32 tree_page_size = 12;

  // default timeouts on grpc requests made by instances
  google.protobuf.Duration grpc_timeout = 13;
}

message DequeueMatchSettings {

  // whether a worker should accept everything it gets off the queue.
  bool accept_everything = 1;

  // whether a worker should accept platform properties that it does not match
  // with.
  bool allow_unmatched = 2;

  // worker platform used to match operations
  build.bazel.remote.execution.v2.Platform platform = 3;
}

message WorkerCapabilities {

  // This determines whether the shard instance will participate in the
  // backplane and cache it's operation outputs in its own cache file CAS. When
  // omitted from CAS, the worker will send its execution outputs.
  bool cas = 1;

  // This determines whether the shard instance will participate in the
  // execution pool. Workers that don't execute may be used for storage only.
  bool execution = 2;
}

message ShardWorkerConfig {
  ShardWorkerInstanceConfig shard_worker_instance_config = 1;

  int32 port = 2;

  string public_name = 3;

  // base directory for all work being performed
  string root = 4;

  // the sequence of cas into which expirations cascade
  repeated ContentAddressableStorageConfig cas = 27;

  // period of poll requests during execution
  google.protobuf.Duration operation_poll_period = 13;

  // settings used to match with operations
  DequeueMatchSettings dequeue_match_settings = 36;

  // total size of the inline content for
  // action results
  int32 inline_content_limit = 15;

  // input fetch width
  int32 input_fetch_stage_width = 26;

  // execute width
  oneof execute_stage_width_setting {
    int32 execute_stage_width = 16;

    // An offset width used when deriving the execute stage width.
    // Some cores of a machine are reserved for usage other than buildfarm's
    // execution. Provide that offset here when deriving the execute stage width
    // to avoid over saturation.
    int32 execute_stage_width_offset = 40;
  }

  // symlink cas input-only directories
  bool link_input_directories = 17;

  // a list of paths that will not be symlinked as input directories
  repeated string real_input_directories = 41;

  // selected hash function
  build.bazel.remote.execution.v2.DigestFunction.Value digest_function = 18;

  // default timeout for actions
  // if a timeout is unspecified for an action, this value
  // is imposed on it, after which the operation will
  // be killed
  google.protobuf.Duration default_action_timeout = 19;

  // maximum selectable timeout
  // a maximum threshold for an action's specified timeout,
  // beyond which an action will be rejected for execution
  google.protobuf.Duration maximum_action_timeout = 20;

  oneof backplane {
    RedisShardBackplaneConfig redis_shard_backplane_config = 21;
  }

  // available execution policies, will be used to match
  // with an action's platform for selection
  repeated ExecutionPolicy execution_policies = 25;

  reserved 31, 33;

  // default max-cores specification for executions, unlimited if not set
  int32 default_max_cores = 42;

  // limit the available cores to execute_stage_width for unmetered execution if
  // set
  bool limit_global_execution = 29;

  // only allow test executions to respect min-cores > 1, limiting range to 1 ->
  // default_max_cores if not a test
  bool only_multicore_tests = 30;

  // Some actions may need to run in a container specified by the client.  By
  // using exec_properties clients can request the container for buildfarm to
  // pull and use.  This feature is known as "bring your own container".  If the
  // feature is disabled the corresponding exec_properties will be ignored.
  bool allow_bring_your_own_container = 43;

  // user principal name for executions
  string exec_owner = 32;

  WorkerCapabilities capabilities = 38;

  bool error_operation_remaining_resources = 34;

  AdminConfig admin_config = 35;

  PrometheusConfig prometheus_config = 37;

  // a limit on time (in seconds) for input fetch stage to fetch inputs
  int32 input_fetch_deadline = 39;
}

enum WorkerType {
  EXECUTE = 0;

  STORAGE = 1;

  EXECUTE_AND_STORAGE = 2;
}

=======
>>>>>>> 0a6802e8
message ShardWorker {
  string endpoint = 1;

  int64 expire_at = 2;

  WorkerType worker_type = 3;
}

message WorkerChange {
  message Add {}

  message Remove {
    string source = 1;

    string reason = 2;
  }

  string name = 1;

  google.protobuf.Timestamp effectiveAt = 2;

  oneof type {
    Add add = 3;

    Remove remove = 4;
  }
}

message OperationChange {
  message Reset {
    google.protobuf.Timestamp expiresAt = 1;

    google.longrunning.Operation operation = 2;
  }

  message Expire { bool force = 1; }

  google.protobuf.Timestamp effectiveAt = 1;

  string source = 2;

  oneof type {
    Reset reset = 3;

    Expire expire = 4;
  }
}

message DispatchedOperation {
  QueueEntry queue_entry = 1;

  int64 requeue_at = 2;
}

message ProfiledQueuedOperationMetadata {
  QueuedOperation queued_operation = 1;

  QueuedOperationMetadata queued_operation_metadata = 2;

  google.protobuf.Duration transformed_in = 3;

  google.protobuf.Duration validated_in = 4;

  google.protobuf.Duration uploaded_in = 5;
}

message ExecuteEntry {
  string operation_name = 1;

  build.bazel.remote.execution.v2.Digest action_digest = 2;

  bool skip_cache_lookup = 3;

  build.bazel.remote.execution.v2.RequestMetadata request_metadata = 4;

  build.bazel.remote.execution.v2.ExecutionPolicy execution_policy = 5;

  build.bazel.remote.execution.v2.ResultsCachePolicy results_cache_policy = 6;

  string stdout_stream_name = 7;

  string stderr_stream_name = 8;

  google.protobuf.Timestamp queued_timestamp = 9;
}

message QueueEntry {
  ExecuteEntry execute_entry = 1;

  build.bazel.remote.execution.v2.Digest queued_operation_digest = 2;

  build.bazel.remote.execution.v2.Platform platform = 3;

  int32 requeue_attempts = 4;
}

message QueueStatus {
  int64 size = 1;

  repeated int64 internal_sizes = 2;

  string name = 3;
}

message OperationQueueStatus {
  repeated QueueStatus provisions = 1;

  int64 size = 2;
}

message LabeledCount {
  string name = 1;

  int64 size = 2;
}

message DispatchedOperationsStatus {

  // the total number of currently dispatched operations
  int64 size = 1;

  // how many of the current dispatched operations are 'build' related
  int64 build_action_amount = 2;

  // how many of the current dispatched operations are 'test' related
  int64 test_action_amount = 3;

  // how many of the current dispatched operations cannot be fetched and
  // determine the type
  int64 unknown_action_amount = 4;

  // count dispatched operations by the queue they originated in
  // for example, "how many cpu vs gpu operations are running?"
  repeated LabeledCount from_queues = 5;

  // count dispatched operations by the tool they originated from
  // for example, "Is anyone using a build tool or bazel version not supported
  // by the main repo?"
  repeated LabeledCount tools = 6;

  // count the kinds of action mnemonics occurring.
  // for example, CppCompile or GoLink.
  repeated LabeledCount action_mnemonics = 7;

  // count the program names being run for the command
  // for example, clang, bash.
  repeated LabeledCount command_tools = 8;

  // count the unique targets being resolved
  repeated LabeledCount target_ids = 9;

  // count the unique configurations being used
  repeated LabeledCount config_ids = 10;

  // platform properties used by the dispatched operations
  repeated LabeledCount platform_properties = 11;

  // how many unique clients are currently being served.
  // This is based on the uniqueness of tool_id for currently dispatched
  // operations.
  int64 unique_clients_amount = 12;

  // how many of the dispatched operations have been requeued.
  // many requeued operations could be a sign of a problem.
  int64 requeued_operations_amount = 13;
}

message BackplaneStatus {
  QueueStatus prequeue = 1;

  OperationQueueStatus operation_queue = 2;

  DispatchedOperationsStatus dispatched_operations = 9;

  repeated string active_workers = 4;

  int64 cas_lookup_size = 5;

  int64 action_cache_size = 6;

  int64 blocked_actions_size = 7;

  int64 blocked_invocations_size = 8;

  int64 fetch_time_ms = 10;

  int64 dispatched_size = 11;
}

message QueuedOperationMetadata {
  build.bazel.remote.execution.v2.ExecuteOperationMetadata
      execute_operation_metadata = 1;

  build.bazel.remote.execution.v2.Digest queued_operation_digest = 2;

  build.bazel.remote.execution.v2.RequestMetadata request_metadata = 3;
}

// A `Tree` contains all the
// [Directory][build.bazel.remote.execution.v2.Directory] protos in a
// single directory Merkle tree, compressed into one message, with a map
// to index the directories.
message Tree {
  // The digest of the root directory in the tree.
  build.bazel.remote.execution.v2.Digest rootDigest = 1;

  map<string, build.bazel.remote.execution.v2.Directory> directories = 2;
}

message QueuedOperation {
  build.bazel.remote.execution.v2.Action action = 1;

  build.bazel.remote.execution.v2.Command command = 2;

  reserved 4;

  Tree tree = 5;
}

message ExecutingOperationMetadata {
  build.bazel.remote.execution.v2.ExecuteOperationMetadata
      execute_operation_metadata = 1;

  build.bazel.remote.execution.v2.RequestMetadata request_metadata = 2;

  int64 started_at = 3;

  string executing_on = 4;
}

message CompletedOperationMetadata {
  build.bazel.remote.execution.v2.ExecuteOperationMetadata
      execute_operation_metadata = 1;

  build.bazel.remote.execution.v2.RequestMetadata request_metadata = 2;

  reserved 3 to 8; // fields now in ExecutedActionMetadata
}

message OperationRequestMetadata {
  string operation_name = 1;

  bool done = 2;

  build.bazel.remote.execution.v2.RequestMetadata request_metadata = 3;

  build.bazel.remote.execution.v2.ExecuteOperationMetadata
      execute_operation_metadata = 4;

  build.bazel.remote.execution.v2.ExecuteResponse execute_response = 5;

  string cluster_id = 6;
}

enum CASInsertionPolicy {
  UNKNOWN = 0;

  ALWAYS_INSERT = 1;

  INSERT_ABOVE_LIMIT = 2;
};

enum ActionCacheAccessPolicy {
  READ_AND_WRITE = 0;

  READ_ONLY = 1;
};

message InstanceEndpoint {
  // target suitable for grpc channel creation: host:port is common
  string target = 1;

  // instance to be used
  string instance_name = 2;

  // deadline for requests in seconds
  int32 deadline_after_seconds = 3;
}

message ExecutionWrapper {
  string path = 1;

  repeated string arguments = 2;
}

// selectable controls for executions
// a universal policy can be specified with an empty name
message ExecutionPolicy {
  string name = 1;

  oneof policy { ExecutionWrapper wrapper = 2; }
}

message TreeIteratorToken {
  repeated build.bazel.remote.execution.v2.Digest directories = 1;
}

message OperationIteratorToken { string operation_name = 1; }

message BlobWriteKey {
  build.bazel.remote.execution.v2.Digest digest = 1;

  string identifier = 2;
}

message OperationTimesBetweenStages {
  google.protobuf.Duration queued_to_match = 1;

  google.protobuf.Duration match_to_input_fetch_start = 2;

  google.protobuf.Duration input_fetch_start_to_complete = 3;

  google.protobuf.Duration input_fetch_complete_to_execution_start = 4;

  google.protobuf.Duration execution_start_to_complete = 5;

  google.protobuf.Duration execution_complete_to_output_upload_start = 6;

  google.protobuf.Duration output_upload_start_to_complete = 7;

  google.protobuf.Duration period = 8;

  int32 operation_count = 9;
}

message StageInformation {
  // name of the stage this message represent, i.e. InputFetchStage
  string name = 1;

  // number of slots configured for this stage
  int32 slots_configured = 2;

  // number of slots used for this stage
  int32 slots_used = 3;
}

message WorkerProfileMessage {
  // number of Entry in CAS
  int64 cas_entry_count = 1;

  // current size of the CAS as sum of entries
  int64 cas_size = 12;

  // configured maximum size of the CAS
  int64 cas_max_size = 13;

  // configured maximum entry size of the CAS
  int64 cas_max_entry_size = 14;

  // number of unreferenced Entry in CAS
  int64 cas_unreferenced_entry_count = 11;

  // number of DirectoryEntry in CAS
  int64 cas_directory_entry_count = 2;

  // number of evicted Entries since last profile request
  int32 cas_evicted_entry_count = 5;

  // the total size of evicted Entries since last profile request
  int64 cas_evicted_entry_size = 6;

  // used for removed fields representing composed used/configured slots
  reserved 7 to 8;

  repeated StageInformation stages = 9;

  repeated OperationTimesBetweenStages times = 10;
}

message WorkerProfileRequest {}

message WorkerListRequest {}

message WorkerListMessage { repeated string workers = 1; }

service WorkerProfile {
  rpc GetWorkerProfile(WorkerProfileRequest) returns (WorkerProfileMessage) {}

  rpc GetWorkerList(WorkerListRequest) returns (WorkerListMessage) {}
}

message PrepareWorkerForGracefulShutDownRequest {
  string instance_name = 1;

  string worker_name = 2;
}

message PrepareWorkerForGracefulShutDownRequestResults {}

service ShutDownWorker {
  rpc PrepareWorkerForGracefulShutdown(PrepareWorkerForGracefulShutDownRequest)
      returns (PrepareWorkerForGracefulShutDownRequestResults) {}
}<|MERGE_RESOLUTION|>--- conflicted
+++ resolved
@@ -262,321 +262,6 @@
   PRIORITY = 1;
 };
 
-<<<<<<< HEAD
-message RedisShardBackplaneConfig {
-  // the uri endpoint of the redis target. This must be a single host entry
-  // with cluster discoverability enabled if the redis service is configured
-  // for cluster operation. If the endpoint is a singleton redis node, cluster
-  // adaptive behaviors, specifically queue balancing, will be emulated.
-  string redis_uri = 1;
-
-  // the all redis nodes addreses that the JedisCluster can connect to
-  // ideally that's not needed if you have Sentinel set up on some port
-  // but if don't have, probably you will achive better
-  // stability/discoverability that way
-  repeated string redis_nodes_uris = 36;
-
-  // the password used to authenticate to redis via `auth`
-  string redis_password = 34;
-
-  QueueType redis_queue_type = 12;
-
-  // the size of the pool of jedis connections per-cluster-member
-  int32 jedis_pool_max_total = 15;
-
-  // the hash of active cas shards. Shards must update a self-reported expiry
-  // regularly or face deactivation and excommunication. Advertisements for
-  // contents on deactivated workers may be pruned.
-  string workers_hash_name = 2;
-
-  // the channel used to communicate cas shard structural changes
-  string worker_channel = 25;
-
-  // the prefix of keys which map action keys to action results
-  string action_cache_prefix = 3;
-
-  // the expiration time in seconds for action cache entries
-  int32 action_cache_expire = 4;
-
-  // the prefix of keys which identify actions that are to be rejected
-  // from any request endpoint
-  string action_blacklist_prefix = 28;
-
-  // the expiration time in seconds for banned actions
-  int32 action_blacklist_expire = 29;
-
-  // the prefix of keys which identify invocations that are to be rejected
-  // from any request endpoint
-  string invocation_blacklist_prefix = 30;
-
-  // the prefix of keys used to retain current Operation state
-  string operation_prefix = 5;
-
-  // the expiration time in seconds for operation keys
-  int32 operation_expire = 6;
-
-  // the arrival queue. Contains ExecuteEntry messages
-  string pre_queued_operations_list_name = 18;
-
-  // the atomic target list for reliable arrival queue removal
-  string processing_list_name = 19;
-
-  // the prefix of the processing list timeout monitor key
-  string processing_prefix = 20;
-
-  // the minimum timeout for an operation to be removed from the processing list
-  // upon leaving the arrival queue
-  int32 processing_timeout_millis = 21;
-
-  // the ready-to-run operation queue. Contains QueueEntry messages
-  string queued_operations_list_name = 7;
-
-  // the prefix of the dispatching list timeout monitor key
-  string dispatching_prefix = 23;
-
-  // the minimum timeout for an operation to be observable in the dispatched
-  // hash upon leaving the ready-to-run queue.
-  int32 dispatching_timeout_millis = 24;
-
-  // the hash key of dispatched operations. all operations which have been
-  // removed from the ready-to-run queue should make their way here in a timely
-  // (per dispatching) fashion.
-  string dispatched_operations_hash_name = 8;
-
-  // the prefix of operation update topics
-  string operation_channel_prefix = 9;
-
-  // the prefix of cas set keys. A cas set for a key suffixed with a digest
-  // address, contain the shards which have advertised storage of the
-  // addressed content. This set of valid shards for a digest must intersect
-  // with the active shard list (workers)
-  string cas_prefix = 10;
-
-  // the expiration time in seconds for cas sets
-  int32 cas_expire = 11;
-
-  // whether or not to cache the cas set in memory
-  bool cache_cas = 35;
-
-  // whether to listen to the backplane communication streams for shard
-  // lifecycle events and watched operations. This is required for failsafe
-  // operation below and realtime notification for watched operations. This is
-  // nearly required for schedulers, and may be useful elsewhere
-  bool subscribe_to_backplane = 26;
-
-  // whether to run the failsafe operation monitor, which establishes watchdogs
-  // on watched operations, to ensure they are in a known or recently refreshed
-  // state, and guaranteeing a watch's termination on expiry
-  // This monitor also effects processing/dispatching expirations globally,
-  // required to ensure queue reliability. This is recommended for schedulers,
-  // meaningless for others
-  bool run_failsafe_operation = 27;
-
-  // the maximum size allowed for the ready-to-run queue before rejection
-  int32 max_queue_depth = 16;
-
-  // the maximum size allowed for the arrival queue before rejection
-  int32 max_pre_queue_depth = 17;
-
-  // the provisioned queue definitions for platform partitioning
-  ProvisionedQueuesConfig provisioned_queues = 31;
-
-  // connection and socket read timeout for jedis
-  int32 timeout = 32;
-
-  // maximum number of retries in a cluster
-  int32 max_attempts = 33;
-}
-
-message ShardInstanceConfig {
-  bool run_dispatched_monitor = 1;
-
-  int32 dispatched_monitor_interval_seconds = 2;
-
-  bool run_operation_queuer = 3;
-
-  oneof backplane {
-    RedisShardBackplaneConfig redis_shard_backplane_config = 4;
-  }
-
-  bool ensure_outputs_present = 12;
-
-  int64 max_entry_size_bytes = 5;
-
-  int32 max_cpu = 9;
-
-  // maximum selectable timeout
-  // a maximum threshold for an action's specified timeout,
-  // beyond which an action will be rejected for execution
-  google.protobuf.Duration maximum_action_timeout = 7;
-
-  // default timeouts on grpc requests made by instances
-  google.protobuf.Duration grpc_timeout = 8;
-
-  // Whether the instance should consult a denylist when looking up actions &
-  // invocations.
-  bool use_deny_list = 10;
-
-  int32 max_requeue_attempts = 11;
-}
-
-message ShardWorkerInstanceConfig {
-  // whether to stream stdout from processes
-  bool stream_stdout = 6;
-
-  // control for process stdout
-  CASInsertionPolicy stdout_cas_policy = 7;
-
-  // whether to stream stderr from processes
-  bool stream_stderr = 8;
-
-  // control for process stdout
-  CASInsertionPolicy stderr_cas_policy = 9;
-
-  // control for process output files
-  CASInsertionPolicy file_cas_policy = 10;
-
-  // page size for getTree request
-  uint32 tree_page_size = 12;
-
-  // default timeouts on grpc requests made by instances
-  google.protobuf.Duration grpc_timeout = 13;
-}
-
-message DequeueMatchSettings {
-
-  // whether a worker should accept everything it gets off the queue.
-  bool accept_everything = 1;
-
-  // whether a worker should accept platform properties that it does not match
-  // with.
-  bool allow_unmatched = 2;
-
-  // worker platform used to match operations
-  build.bazel.remote.execution.v2.Platform platform = 3;
-}
-
-message WorkerCapabilities {
-
-  // This determines whether the shard instance will participate in the
-  // backplane and cache it's operation outputs in its own cache file CAS. When
-  // omitted from CAS, the worker will send its execution outputs.
-  bool cas = 1;
-
-  // This determines whether the shard instance will participate in the
-  // execution pool. Workers that don't execute may be used for storage only.
-  bool execution = 2;
-}
-
-message ShardWorkerConfig {
-  ShardWorkerInstanceConfig shard_worker_instance_config = 1;
-
-  int32 port = 2;
-
-  string public_name = 3;
-
-  // base directory for all work being performed
-  string root = 4;
-
-  // the sequence of cas into which expirations cascade
-  repeated ContentAddressableStorageConfig cas = 27;
-
-  // period of poll requests during execution
-  google.protobuf.Duration operation_poll_period = 13;
-
-  // settings used to match with operations
-  DequeueMatchSettings dequeue_match_settings = 36;
-
-  // total size of the inline content for
-  // action results
-  int32 inline_content_limit = 15;
-
-  // input fetch width
-  int32 input_fetch_stage_width = 26;
-
-  // execute width
-  oneof execute_stage_width_setting {
-    int32 execute_stage_width = 16;
-
-    // An offset width used when deriving the execute stage width.
-    // Some cores of a machine are reserved for usage other than buildfarm's
-    // execution. Provide that offset here when deriving the execute stage width
-    // to avoid over saturation.
-    int32 execute_stage_width_offset = 40;
-  }
-
-  // symlink cas input-only directories
-  bool link_input_directories = 17;
-
-  // a list of paths that will not be symlinked as input directories
-  repeated string real_input_directories = 41;
-
-  // selected hash function
-  build.bazel.remote.execution.v2.DigestFunction.Value digest_function = 18;
-
-  // default timeout for actions
-  // if a timeout is unspecified for an action, this value
-  // is imposed on it, after which the operation will
-  // be killed
-  google.protobuf.Duration default_action_timeout = 19;
-
-  // maximum selectable timeout
-  // a maximum threshold for an action's specified timeout,
-  // beyond which an action will be rejected for execution
-  google.protobuf.Duration maximum_action_timeout = 20;
-
-  oneof backplane {
-    RedisShardBackplaneConfig redis_shard_backplane_config = 21;
-  }
-
-  // available execution policies, will be used to match
-  // with an action's platform for selection
-  repeated ExecutionPolicy execution_policies = 25;
-
-  reserved 31, 33;
-
-  // default max-cores specification for executions, unlimited if not set
-  int32 default_max_cores = 42;
-
-  // limit the available cores to execute_stage_width for unmetered execution if
-  // set
-  bool limit_global_execution = 29;
-
-  // only allow test executions to respect min-cores > 1, limiting range to 1 ->
-  // default_max_cores if not a test
-  bool only_multicore_tests = 30;
-
-  // Some actions may need to run in a container specified by the client.  By
-  // using exec_properties clients can request the container for buildfarm to
-  // pull and use.  This feature is known as "bring your own container".  If the
-  // feature is disabled the corresponding exec_properties will be ignored.
-  bool allow_bring_your_own_container = 43;
-
-  // user principal name for executions
-  string exec_owner = 32;
-
-  WorkerCapabilities capabilities = 38;
-
-  bool error_operation_remaining_resources = 34;
-
-  AdminConfig admin_config = 35;
-
-  PrometheusConfig prometheus_config = 37;
-
-  // a limit on time (in seconds) for input fetch stage to fetch inputs
-  int32 input_fetch_deadline = 39;
-}
-
-enum WorkerType {
-  EXECUTE = 0;
-
-  STORAGE = 1;
-
-  EXECUTE_AND_STORAGE = 2;
-}
-
-=======
->>>>>>> 0a6802e8
 message ShardWorker {
   string endpoint = 1;
 
