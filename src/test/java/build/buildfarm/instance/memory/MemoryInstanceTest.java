// Copyright 2018 The Bazel Authors. All rights reserved.
//
// Licensed under the Apache License, Version 2.0 (the "License");
// you may not use this file except in compliance with the License.
// You may obtain a copy of the License at
//
//    http://www.apache.org/licenses/LICENSE-2.0
//
// Unless required by applicable law or agreed to in writing, software
// distributed under the License is distributed on an "AS IS" BASIS,
// WITHOUT WARRANTIES OR CONDITIONS OF ANY KIND, either express or implied.
// See the License for the specific language governing permissions and
// limitations under the License.

package build.buildfarm.instance.memory;

import static com.google.common.truth.Truth.assertThat;
import static org.mockito.Mockito.eq;
import static org.mockito.Mockito.mock;
import static org.mockito.Mockito.times;
import static org.mockito.Mockito.when;
import static org.mockito.Mockito.verify;
import static org.mockito.Mockito.verifyZeroInteractions;

import build.buildfarm.cas.ContentAddressableStorage;
import build.buildfarm.cas.ContentAddressableStorage.Blob;
import build.buildfarm.common.DigestUtil;
import build.buildfarm.common.DigestUtil.HashFunction;
import build.buildfarm.instance.Instance;
import build.buildfarm.instance.OperationsMap;
import build.buildfarm.v1test.ActionCacheConfig;
import build.buildfarm.v1test.DelegateCASConfig;
import build.buildfarm.v1test.MemoryInstanceConfig;
import com.google.common.collect.ImmutableList;
import build.bazel.remote.execution.v2.Action;
import build.bazel.remote.execution.v2.ActionResult;
import com.google.longrunning.Operation;
import com.google.protobuf.Any;
import com.google.protobuf.Duration;
import com.google.protobuf.util.Durations;
import java.util.ArrayList;
import java.util.HashMap;
import java.util.List;
import java.util.Map;
import java.util.function.Predicate;
import org.junit.Before;
import org.junit.Ignore;
import org.junit.Test;
import org.junit.runner.RunWith;
import org.junit.runners.JUnit4;
import org.mockito.ArgumentCaptor;
import org.mockito.Mock;
import org.mockito.MockitoAnnotations;
import org.mockito.invocation.InvocationOnMock;
import org.mockito.stubbing.Answer;

@RunWith(JUnit4.class)
public class MemoryInstanceTest {
  private Instance instance;

  private OperationsMap outstandingOperations;
  private Map<String, List<Predicate<Operation>>> watchers;

  @Mock
  private ContentAddressableStorage storage;

  @Before
  public void setUp() throws Exception {
    MockitoAnnotations.initMocks(this);
    outstandingOperations = new MemoryInstance.OutstandingOperations();
    watchers = new HashMap<>();
    MemoryInstanceConfig memoryInstanceConfig = MemoryInstanceConfig.newBuilder()
        .setListOperationsDefaultPageSize(1024)
        .setListOperationsMaxPageSize(16384)
        .setTreeDefaultPageSize(1024)
        .setTreeMaxPageSize(16384)
        .setOperationPollTimeout(Durations.fromSeconds(10))
        .setOperationCompletedDelay(Durations.fromSeconds(10))
        .setDefaultActionTimeout(Durations.fromSeconds(600))
        .setMaximumActionTimeout(Durations.fromSeconds(3600))
        .setActionCacheConfig(ActionCacheConfig.newBuilder()
            .setDelegateCas(DelegateCASConfig.getDefaultInstance())
            .build())
        .build();

    instance = new MemoryInstance(
        "memory",
        new DigestUtil(DigestUtil.HashFunction.SHA256),
        memoryInstanceConfig,
        storage,
        watchers,
        outstandingOperations);
  }

  @Test @Ignore
  public void listOperationsForEmptyOutstanding() {
    ImmutableList.Builder<Operation> operations = new ImmutableList.Builder<>();

    String nextToken = instance.listOperations(
        /* pageSize=*/ 1,
        /* pageToken=*/ "",
        /* filter=*/ "",
        operations);
    assertThat(nextToken).isEqualTo("");
    assertThat(operations.build()).isEmpty();
  }

<<<<<<< HEAD
  @Test @Ignore
  public void listOperationsForOutstandingOperations() {
=======
  @Test
  public void listOperationsForOutstandingOperations() throws InterruptedException {
>>>>>>> 9e85388e
    Operation operation = Operation.newBuilder()
        .setName("test-operation")
        .build();

    outstandingOperations.put(operation.getName(), operation);

    ImmutableList.Builder<Operation> operations = new ImmutableList.Builder<>();

    String nextToken = instance.listOperations(
        /* pageSize=*/ 1,
        /* pageToken=*/ "",
        /* filter=*/ "",
        operations);
    // we should have reached the end of list
    assertThat(nextToken).isEqualTo("");
    assertThat(operations.build()).containsExactly(operation);
  }

<<<<<<< HEAD
  @Test @Ignore
  public void listOperationsLimitsPages() {
=======
  @Test
  public void listOperationsLimitsPages() throws InterruptedException {
>>>>>>> 9e85388e
    Operation testOperation1 = Operation.newBuilder()
        .setName("test-operation1")
        .build();

    Operation testOperation2 = Operation.newBuilder()
        .setName("test-operation2")
        .build();

    outstandingOperations.put(testOperation1.getName(), testOperation1);
    outstandingOperations.put(testOperation2.getName(), testOperation2);

    ImmutableList.Builder<Operation> operations = new ImmutableList.Builder<>();

    String nextToken = instance.listOperations(
        /* pageSize=*/ 1,
        /* pageToken=*/ "",
        /* filter=*/ "",
        operations);
    // we should not be at the end
    assertThat(nextToken).isNotEqualTo("");
    assertThat(operations.build().size()).isEqualTo(1);

    nextToken = instance.listOperations(
        /* pageSize=*/ 1,
        /* pageToken=*/ nextToken,
        /* filter=*/ "",
        operations);
    // we should have reached the end
    assertThat(nextToken).isEqualTo("");
    assertThat(operations.build()).containsExactly(testOperation1, testOperation2);
  }

  @Test @Ignore
  public void actionCacheMissResult() {
    Action action = Action.getDefaultInstance();

    assertThat(instance.getActionResult(
          instance.getDigestUtil().computeActionKey(action))).isNull();
  }

<<<<<<< HEAD
  @Test @Ignore
  public void actionCacheRetrievableByActionKey() {
=======
  @Test
  public void actionCacheRetrievableByActionKey() throws InterruptedException {
>>>>>>> 9e85388e
    ActionResult result = ActionResult.getDefaultInstance();
    when(storage.get(instance.getDigestUtil().compute(result)))
        .thenReturn(new Blob(result.toByteString(), instance.getDigestUtil()));

    Action action = Action.getDefaultInstance();
    instance.putActionResult(
        instance.getDigestUtil().computeActionKey(action),
        result);
    assertThat(instance.getActionResult(
        instance.getDigestUtil().computeActionKey(action))).isEqualTo(result);
  }

  @Test @Ignore
  public void missingOperationWatchInvertsWatcher() {
    Predicate<Operation> watcher = (Predicate<Operation>) mock(Predicate.class);
    when(watcher.test(eq(null))).thenReturn(true);
    assertThat(instance.watchOperation(
        "does-not-exist",
        watcher)).isFalse();
    verify(watcher, times(1)).test(eq(null));
  }

  @Test @Ignore
  public void watchWithCompletedSignalsWatching() {
    Predicate<Operation> watcher = (Predicate<Operation>) mock(Predicate.class);
    when(watcher.test(eq(null))).thenReturn(false);
    assertThat(instance.watchOperation(
        "does-not-exist",
        watcher)).isTrue();
    verify(watcher, times(1)).test(eq(null));
  }

  @Test
  public void watchOperationAddsWatcher() throws InterruptedException {
    Operation operation = Operation.newBuilder()
        .setName("my-watched-operation")
        .build();
    outstandingOperations.put(operation.getName(), operation);

    List<Predicate<Operation>> operationWatchers = new ArrayList<>();
    watchers.put(operation.getName(), operationWatchers);

    Predicate<Operation> watcher = (Predicate<Operation>) mock(Predicate.class);
    when(watcher.test(eq(operation))).thenReturn(true);
    assertThat(instance.watchOperation(
        operation.getName(),
        watcher)).isTrue();
    assertThat(operationWatchers).containsExactly(watcher);
  }

<<<<<<< HEAD
  @Test @Ignore
  public void watchOpRaceLossInvertsTestOnInitial() {
=======
  @Test
  public void watchOpRaceLossInvertsTestOnInitial() throws InterruptedException {
>>>>>>> 9e85388e
    Operation operation = Operation.newBuilder()
        .setName("my-watched-operation")
        .build();
    Operation doneOperation = operation.toBuilder()
        .setDone(true)
        .build();

    // as a result of the initial verified test, change the operation to done
    Answer<Boolean> initialAnswer = new Answer<Boolean>() {
      @Override
      public Boolean answer(InvocationOnMock invocation) throws Throwable {
        outstandingOperations.put(operation.getName(), doneOperation);
        return true;
      }
    };
    Predicate<Operation> watcher = (Predicate<Operation>) mock(Predicate.class);
    when(watcher.test(eq(operation))).thenAnswer(initialAnswer);
    when(watcher.test(eq(doneOperation))).thenReturn(false);

    // set for each verification
    outstandingOperations.put(operation.getName(), operation);

    assertThat(instance.watchOperation(
        operation.getName(),
        watcher)).isTrue();
    verify(watcher, times(1)).test(eq(operation));
    verify(watcher, times(1)).test(eq(doneOperation));

    // reset test
    outstandingOperations.remove(operation.getName());

    Predicate<Operation> unfazedWatcher = (Predicate<Operation>) mock(Predicate.class);
    when(unfazedWatcher.test(eq(operation))).thenAnswer(initialAnswer);
    // unfazed watcher is not bothered by the operation's change of done
    when(unfazedWatcher.test(eq(doneOperation))).thenReturn(true);

    // set for each verification
    outstandingOperations.put(operation.getName(), operation);
    assertThat(instance.watchOperation(
        operation.getName(),
        unfazedWatcher)).isFalse();
    verify(unfazedWatcher, times(1)).test(eq(operation));
    verify(unfazedWatcher, times(1)).test(eq(doneOperation));
  }
}<|MERGE_RESOLUTION|>--- conflicted
+++ resolved
@@ -44,7 +44,6 @@
 import java.util.Map;
 import java.util.function.Predicate;
 import org.junit.Before;
-import org.junit.Ignore;
 import org.junit.Test;
 import org.junit.runner.RunWith;
 import org.junit.runners.JUnit4;
@@ -92,7 +91,7 @@
         outstandingOperations);
   }
 
-  @Test @Ignore
+  @Test
   public void listOperationsForEmptyOutstanding() {
     ImmutableList.Builder<Operation> operations = new ImmutableList.Builder<>();
 
@@ -105,13 +104,8 @@
     assertThat(operations.build()).isEmpty();
   }
 
-<<<<<<< HEAD
-  @Test @Ignore
-  public void listOperationsForOutstandingOperations() {
-=======
   @Test
   public void listOperationsForOutstandingOperations() throws InterruptedException {
->>>>>>> 9e85388e
     Operation operation = Operation.newBuilder()
         .setName("test-operation")
         .build();
@@ -130,13 +124,8 @@
     assertThat(operations.build()).containsExactly(operation);
   }
 
-<<<<<<< HEAD
-  @Test @Ignore
-  public void listOperationsLimitsPages() {
-=======
   @Test
   public void listOperationsLimitsPages() throws InterruptedException {
->>>>>>> 9e85388e
     Operation testOperation1 = Operation.newBuilder()
         .setName("test-operation1")
         .build();
@@ -169,7 +158,7 @@
     assertThat(operations.build()).containsExactly(testOperation1, testOperation2);
   }
 
-  @Test @Ignore
+  @Test
   public void actionCacheMissResult() {
     Action action = Action.getDefaultInstance();
 
@@ -177,13 +166,8 @@
           instance.getDigestUtil().computeActionKey(action))).isNull();
   }
 
-<<<<<<< HEAD
-  @Test @Ignore
-  public void actionCacheRetrievableByActionKey() {
-=======
   @Test
   public void actionCacheRetrievableByActionKey() throws InterruptedException {
->>>>>>> 9e85388e
     ActionResult result = ActionResult.getDefaultInstance();
     when(storage.get(instance.getDigestUtil().compute(result)))
         .thenReturn(new Blob(result.toByteString(), instance.getDigestUtil()));
@@ -196,7 +180,7 @@
         instance.getDigestUtil().computeActionKey(action))).isEqualTo(result);
   }
 
-  @Test @Ignore
+  @Test
   public void missingOperationWatchInvertsWatcher() {
     Predicate<Operation> watcher = (Predicate<Operation>) mock(Predicate.class);
     when(watcher.test(eq(null))).thenReturn(true);
@@ -206,7 +190,7 @@
     verify(watcher, times(1)).test(eq(null));
   }
 
-  @Test @Ignore
+  @Test
   public void watchWithCompletedSignalsWatching() {
     Predicate<Operation> watcher = (Predicate<Operation>) mock(Predicate.class);
     when(watcher.test(eq(null))).thenReturn(false);
@@ -234,13 +218,8 @@
     assertThat(operationWatchers).containsExactly(watcher);
   }
 
-<<<<<<< HEAD
-  @Test @Ignore
-  public void watchOpRaceLossInvertsTestOnInitial() {
-=======
   @Test
   public void watchOpRaceLossInvertsTestOnInitial() throws InterruptedException {
->>>>>>> 9e85388e
     Operation operation = Operation.newBuilder()
         .setName("my-watched-operation")
         .build();
