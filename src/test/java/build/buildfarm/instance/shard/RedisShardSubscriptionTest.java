// Copyright 2018 The Buildfarm Authors. All rights reserved.
//
// Licensed under the Apache License, Version 2.0 (the "License");
// you may not use this file except in compliance with the License.
// You may obtain a copy of the License at
//
//    http://www.apache.org/licenses/LICENSE-2.0
//
// Unless required by applicable law or agreed to in writing, software
// distributed under the License is distributed on an "AS IS" BASIS,
// WITHOUT WARRANTIES OR CONDITIONS OF ANY KIND, either express or implied.
// See the License for the specific language governing permissions and
// limitations under the License.

package build.buildfarm.instance.shard;

import static com.google.common.truth.Truth.assertThat;
import static org.mockito.ArgumentMatchers.any;
import static org.mockito.Mockito.doAnswer;
import static org.mockito.Mockito.mock;
import static org.mockito.Mockito.times;
import static org.mockito.Mockito.verify;
import static org.mockito.Mockito.verifyNoInteractions;

import build.buildfarm.common.function.InterruptingRunnable;
import build.buildfarm.common.redis.RedisClient;
import build.buildfarm.instance.shard.RedisShardSubscriber.TimedWatchFuture;
import com.github.fppt.jedismock.RedisServer;
import com.github.fppt.jedismock.operations.server.MockExecutor;
import com.github.fppt.jedismock.server.Response;
import com.github.fppt.jedismock.server.ServiceOptions;
import com.google.common.collect.ImmutableList;
import com.google.common.collect.ListMultimap;
import com.google.common.collect.MultimapBuilder;
import com.google.common.collect.Multimaps;
import com.google.common.util.concurrent.SettableFuture;
import java.util.HashMap;
import java.util.List;
import java.util.function.Consumer;
import org.junit.Assert;
import org.junit.Test;
import org.junit.runner.RunWith;
import org.junit.runners.JUnit4;
import redis.clients.jedis.HostAndPort;
import redis.clients.jedis.UnifiedJedis;
import redis.clients.jedis.exceptions.JedisException;

@RunWith(JUnit4.class)
public class RedisShardSubscriptionTest {
  RedisShardSubscriber getDefaultRedisSubscriber() {
    ListMultimap<String, TimedWatchFuture> watchers =
        Multimaps.synchronizedListMultimap(
            MultimapBuilder.linkedHashKeys().arrayListValues().build());
<<<<<<< HEAD
    return new RedisShardSubscriber(watchers, null, 1, "worker-channel", new HashMap<>());
=======
    return new RedisShardSubscriber(watchers, null, 1, "worker-channel", workerName -> {}, null);
>>>>>>> 9e544b7a
  }

  @Test
  public void runReturnsWhenStopped() throws Exception {
    RedisServer server = RedisServer.newRedisServer().start();

    InterruptingRunnable onUnsubscribe = mock(InterruptingRunnable.class);
    Consumer<UnifiedJedis> onReset = mock(Consumer.class);
    List<String> subscriptions = ImmutableList.of("test");
    UnifiedJedis jedis = new UnifiedJedis(new HostAndPort(server.getHost(), server.getBindPort()));
    RedisShardSubscriber redisSubscriber = getDefaultRedisSubscriber();

    RedisShardSubscription subscription =
        new RedisShardSubscription(
            redisSubscriber, onUnsubscribe, onReset, () -> subscriptions, new RedisClient(jedis));
    final long subscribeCheckTime = 100;

    Thread thread = new Thread(subscription);
    thread.start();

    while (!redisSubscriber.checkIfSubscribed(subscribeCheckTime)) {
      Thread.yield();
    }

    subscription.stop();

    thread.join();

    verifyNoInteractions(onUnsubscribe);
    verifyNoInteractions(onReset);
  }

  @Test
  public void onResetWhenUnavailable() throws Exception {
    SettableFuture<Void> broken = SettableFuture.create();
    RedisServer server =
        RedisServer.newRedisServer()
            .setOptions(
                ServiceOptions.withInterceptor(
                    (state, roName, params) -> {
                      if (roName.equalsIgnoreCase("subscribe") && !broken.isDone()) {
                        broken.set(null);
                        return MockExecutor.breakConnection(state);
                      }
                      return MockExecutor.proceed(state, roName, params);
                    }))
            .start();
    SettableFuture<Void> reset = SettableFuture.create();
    InterruptingRunnable onUnsubscribe = mock(InterruptingRunnable.class);
    Consumer<UnifiedJedis> onReset = mock(Consumer.class);
    doAnswer(
            invocation -> {
              reset.set(null);
              return null;
            })
        .when(onReset)
        .accept(any(UnifiedJedis.class));
    List<String> subscriptions = ImmutableList.of("test");
    UnifiedJedis jedis = new UnifiedJedis(new HostAndPort(server.getHost(), server.getBindPort()));

    RedisShardSubscription subscription =
        new RedisShardSubscription(
            getDefaultRedisSubscriber(),
            onUnsubscribe,
            onReset,
            () -> subscriptions,
            new RedisClient(jedis));

    Thread thread = new Thread(subscription);
    thread.start();

    reset.get();
    subscription.stop();

    thread.join();

    verifyNoInteractions(onUnsubscribe);
    verify(onReset, times(1)).accept(jedis);
  }

  @Test
  public void exceptionOnStopTImeout() throws Exception {
    SettableFuture<Void> broken = SettableFuture.create();
    RedisServer server =
        RedisServer.newRedisServer()
            .setOptions(
                ServiceOptions.withInterceptor(
                    (state, roName, params) -> {
                      if (roName.equalsIgnoreCase("subscribe") && !broken.isDone()) {
                        broken.set(null);
                        return MockExecutor.breakConnection(state);
                      }
                      return MockExecutor.proceed(state, roName, params);
                    }))
            .start();
    SettableFuture<Void> reset = SettableFuture.create();
    InterruptingRunnable onUnsubscribe = mock(InterruptingRunnable.class);
    Consumer<UnifiedJedis> onReset = mock(Consumer.class);
    doAnswer(
            invocation -> {
              reset.set(null);
              return null;
            })
        .when(onReset)
        .accept(any(UnifiedJedis.class));
    List<String> subscriptions = ImmutableList.of("test");
    UnifiedJedis jedis = new UnifiedJedis(new HostAndPort(server.getHost(), server.getBindPort()));

    RedisShardSubscription subscription =
        new RedisShardSubscription(
            getDefaultRedisSubscriber(),
            onUnsubscribe,
            onReset,
            () -> subscriptions,
            new RedisClient(jedis));

    Thread thread = new Thread(subscription);
    thread.start();

    reset.get();

    try {
      subscription.stop(0);
    } catch (Exception e) {
      assert e.getClass() == UnsubscribeTimeoutException.class;
    }

    subscription.stop(1000);

    thread.join();

    verifyNoInteractions(onUnsubscribe);
    verify(onReset, times(1)).accept(jedis);
  }

  @Test
  public void exceptionOnStopWhenNotSubscribed() throws Exception {
    SettableFuture<Void> broken = SettableFuture.create();
    RedisServer server =
        RedisServer.newRedisServer()
            .setOptions(
                ServiceOptions.withInterceptor(
                    (state, roName, params) -> {
                      if (roName.equalsIgnoreCase("subscribe") && !broken.isDone()) {
                        broken.set(null);
                        return MockExecutor.breakConnection(state);
                      }
                      return MockExecutor.proceed(state, roName, params);
                    }))
            .start();
    InterruptingRunnable onUnsubscribe = mock(InterruptingRunnable.class);
    Consumer<UnifiedJedis> onReset = mock(Consumer.class);
    List<String> subscriptions = ImmutableList.of("test");
    UnifiedJedis jedis = new UnifiedJedis(new HostAndPort(server.getHost(), server.getBindPort()));
    RedisShardSubscriber redisSubscriber = getDefaultRedisSubscriber();

    RedisShardSubscription subscription =
        new RedisShardSubscription(
            redisSubscriber, onUnsubscribe, onReset, () -> subscriptions, new RedisClient(jedis));

    Assert.assertThrows(JedisException.class, () -> subscription.stop());

    verifyNoInteractions(onUnsubscribe);
    verifyNoInteractions(onReset);

    // Subscription does not complete
    assert !redisSubscriber.isSubscribed();
  }

  @Test
  public void onUnsubscribeOnRecognizedException() throws Exception {
    RedisServer server =
        RedisServer.newRedisServer()
            .setOptions(
                ServiceOptions.withInterceptor(
                    (state, roName, params) -> {
                      if (roName.equalsIgnoreCase("subscribe")) {
                        return Response.error("unknown");
                      }
                      return MockExecutor.proceed(state, roName, params);
                    }))
            .start();
    InterruptingRunnable onUnsubscribe = mock(InterruptingRunnable.class);
    Consumer<UnifiedJedis> onReset = mock(Consumer.class);
    List<String> subscriptions = ImmutableList.of("test");
    UnifiedJedis jedis = new UnifiedJedis(new HostAndPort(server.getHost(), server.getBindPort()));

    RedisShardSubscription subscription =
        new RedisShardSubscription(
            getDefaultRedisSubscriber(),
            onUnsubscribe,
            onReset,
            () -> subscriptions,
            new RedisClient(jedis));

    subscription.run();

    verify(onUnsubscribe, times(1)).runInterruptibly();
    verifyNoInteractions(onReset);
  }

  @Test
  public void threadInterruptedIfOnUnsubscribedInterrupted() throws Exception {
    RedisServer server =
        RedisServer.newRedisServer()
            .setOptions(
                ServiceOptions.withInterceptor(
                    (state, roName, params) -> {
                      if (roName.equalsIgnoreCase("subscribe")) {
                        return Response.error("unknown");
                      }
                      return MockExecutor.proceed(state, roName, params);
                    }))
            .start();
    InterruptingRunnable onUnsubscribe =
        () -> {
          throw new InterruptedException();
        };
    Consumer<UnifiedJedis> onReset = mock(Consumer.class);
    List<String> subscriptions = ImmutableList.of("test");
    UnifiedJedis jedis = new UnifiedJedis(new HostAndPort(server.getHost(), server.getBindPort()));

    RedisShardSubscription subscription =
        new RedisShardSubscription(
            getDefaultRedisSubscriber(),
            onUnsubscribe,
            onReset,
            () -> subscriptions,
            new RedisClient(jedis));

    subscription.run();

    assertThat(Thread.currentThread().isInterrupted());
    verifyNoInteractions(onReset);
  }
}<|MERGE_RESOLUTION|>--- conflicted
+++ resolved
@@ -51,11 +51,8 @@
     ListMultimap<String, TimedWatchFuture> watchers =
         Multimaps.synchronizedListMultimap(
             MultimapBuilder.linkedHashKeys().arrayListValues().build());
-<<<<<<< HEAD
-    return new RedisShardSubscriber(watchers, null, 1, "worker-channel", new HashMap<>());
-=======
-    return new RedisShardSubscriber(watchers, null, 1, "worker-channel", workerName -> {}, null);
->>>>>>> 9e544b7a
+    return new RedisShardSubscriber(
+        watchers, null, 1, "worker-channel", workerName -> {}, new HashMap<>());
   }
 
   @Test
