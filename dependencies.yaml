--- conflicted
+++ resolved
@@ -86,13 +86,8 @@
 
     grpc:
       lang: java
-<<<<<<< HEAD
-      modules: [ "api", "auth", "core", "context", "netty", "stub", "protobuf", "services" ]
-      version: "1.23.0"
-=======
-      modules: [ "api", "auth", "core", "context", "netty", "stub", "protobuf", "testing" ]
+      modules: [ "api", "auth", "core", "context", "netty", "stub", "protobuf", "testing", "services" ]
       version: "1.26.0"
->>>>>>> 284208d1
 
   junit:
     junit:
