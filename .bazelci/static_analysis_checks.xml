<?xml version="1.0"?>
<ruleset name="static analysis checks">
  <description>
  This rule set performs static analysis on buildfarm source code.
  Some checks may be disabled. As code is adjusted, these rules can be enabled to start gating on them.
  If rules are purposefully excluded, we will provide a comment for why its disabled.
  These rules can be found here:
  https://pmd.github.io/pmd-6.32.0/pmd_userdocs_making_rulesets.html#referencing-a-single-rule
  https://github.com/pmd/pmd/tree/master/pmd-java/src/main/resources
  </description>

<rule ref="category/java/bestpractices.xml">
    <exclude name="ArrayIsStoredDirectly"/>
    <exclude name="AvoidPrintStackTrace"/>
    <exclude name="AvoidReassigningLoopVariables"/>
    <exclude name="AvoidReassigningParameters"/>
    <exclude name="AvoidStringBufferField"/>
    <exclude name="AvoidUsingHardCodedIP"/>
    <exclude name="CheckResultSet"/>
    <exclude name="ConstantsInInterface"/>
    <exclude name="DefaultLabelNotLastInSwitchStmt"/>
    <exclude name="DoubleBraceInitialization"/>
    <exclude name="ForLoopCanBeForeach"/>
    <exclude name="ForLoopVariableCount"/>
    <exclude name="GuardLogStatement"/>
    <exclude name="JUnit4SuitesShouldUseSuiteAnnotation"/>
    <exclude name="JUnit4TestShouldUseAfterAnnotation"/>
    <exclude name="JUnit4TestShouldUseBeforeAnnotation"/>
    <exclude name="JUnit4TestShouldUseTestAnnotation"/>
    <exclude name="JUnitAssertionsShouldIncludeMessage"/>
    <exclude name="JUnitTestContainsTooManyAsserts"/>
    <exclude name="JUnitTestsShouldIncludeAssert"/>
    <exclude name="JUnitUseExpected"/>
    <exclude name="LiteralsFirstInComparisons"/>
    <exclude name="LooseCoupling"/>
    <exclude name="MethodReturnsInternalArray"/>
    <exclude name="MissingOverride"/>
    <exclude name="OneDeclarationPerLine"/>
    <exclude name="PositionLiteralsFirstInCaseInsensitiveComparisons"/>
    <exclude name="PositionLiteralsFirstInComparisons"/>
    <exclude name="PreserveStackTrace"/>
    <exclude name="ReplaceEnumerationWithIterator"/>
    <exclude name="ReplaceHashtableWithMap"/>
    <exclude name="ReplaceVectorWithList"/>
    <exclude name="SwitchStmtsShouldHaveDefault"/>
    <exclude name="SystemPrintln"/>
    <exclude name="UnusedAssignment"/>
    <exclude name="UnusedFormalParameter"/>
    <exclude name="UnusedLocalVariable"/>
    <exclude name="UseAssertEqualsInsteadOfAssertTrue"/>
    <exclude name="UseAssertNullInsteadOfAssertTrue"/>
    <exclude name="UseAssertSameInsteadOfAssertTrue"/>
    <exclude name="UseAssertTrueInsteadOfAssertEquals"/>
    <exclude name="UseCollectionIsEmpty"/>
    <exclude name="UseTryWithResources"/>
    <exclude name="UseVarargs"/>
</rule>

<rule ref="category/java/codestyle.xml">
    <exclude name="LongVariable"/> <!-- some of these long variable names are helpful -->
    <exclude name="UseUnderscoresInNumericLiterals"/> <!-- these underscores are deemed annoying -->
    <exclude name="AbstractNaming"/>
    <exclude name="AtLeastOneConstructor"/>
    <exclude name="AvoidDollarSigns"/>
    <exclude name="AvoidFinalLocalVariable"/>
    <exclude name="AvoidPrefixingMethodParameters"/>
    <exclude name="AvoidProtectedFieldInFinalClass"/>
    <exclude name="AvoidProtectedMethodInFinalClassNotExtending"/>
    <exclude name="AvoidUsingNativeCode"/>
    <exclude name="BooleanGetMethodName"/>
    <exclude name="CallSuperInConstructor"/>
    <exclude name="ClassNamingConventions"/>
    <exclude name="CommentDefaultAccessModifier"/>
    <exclude name="ConfusingTernary"/>
    <exclude name="ControlStatementBraces"/>
    <exclude name="DefaultPackage"/>
    <exclude name="EmptyMethodInAbstractClassShouldBeAbstract"/>
    <exclude name="ExtendsObject"/>
    <exclude name="FieldDeclarationsShouldBeAtStartOfClass"/>
    <exclude name="FieldNamingConventions"/>
    <exclude name="ForLoopShouldBeWhileLoop"/>
    <exclude name="ForLoopsMustUseBraces"/>
    <exclude name="FormalParameterNamingConventions"/>
    <exclude name="GenericsNaming"/>
    <exclude name="IdenticalCatchBranches"/>
    <exclude name="LinguisticNaming"/>
    <exclude name="LocalHomeNamingConvention"/>
    <exclude name="LocalInterfaceSessionNamingConvention"/>
    <exclude name="LocalVariableCouldBeFinal"/>
    <exclude name="LocalVariableNamingConventions"/>
    <exclude name="MDBAndSessionBeanNamingConvention"/>
    <exclude name="MethodArgumentCouldBeFinal"/>
    <exclude name="MethodNamingConventions"/>
    <exclude name="MIsLeadingVariableName"/>
    <exclude name="OnlyOneReturn"/>
    <exclude name="PackageCase"/>
    <exclude name="PrematureDeclaration"/>
    <exclude name="RemoteInterfaceNamingConvention"/>
    <exclude name="RemoteSessionInterfaceNamingConvention"/>
    <exclude name="ShortClassName"/>
    <exclude name="ShortMethodName"/>
    <exclude name="ShortVariable"/>
    <exclude name="SuspiciousConstantFieldName"/>
    <exclude name="TooManyStaticImports"/>
    <exclude name="UnnecessaryAnnotationValueElement"/>
    <exclude name="UnnecessaryCast"/>
    <exclude name="UnnecessaryConstructor"/>
    <exclude name="UnnecessaryFullyQualifiedName"/>
    <exclude name="UselessParentheses"/>
<<<<<<< HEAD
    <exclude name="UselessQualifiedThis"/>
=======
    <exclude name="UseShortArrayInitializer"/>
>>>>>>> fdf8465a
</rule>

<rule ref="category/java/design.xml">
    <exclude name="AbstractClassWithoutAnyMethod"/>
    <exclude name="AvoidCatchingGenericException"/>
    <exclude name="AvoidDeeplyNestedIfStmts"/>
    <exclude name="AvoidRethrowingException"/>
    <exclude name="AvoidThrowingNewInstanceOfSameException"/>
    <exclude name="AvoidThrowingNullPointerException"/>
    <exclude name="AvoidThrowingRawExceptionTypes"/>
    <exclude name="AvoidUncheckedExceptionsInSignatures"/>
    <exclude name="ClassWithOnlyPrivateConstructorsShouldBeFinal"/>
    <exclude name="CouplingBetweenObjects"/>
    <exclude name="CyclomaticComplexity"/>
    <exclude name="DataClass"/>
    <exclude name="DoNotExtendJavaLangError"/>
    <exclude name="ExceptionAsFlowControl"/>
    <exclude name="ExcessiveClassLength"/>
    <exclude name="ExcessiveImports"/>
    <exclude name="ExcessiveMethodLength"/>
    <exclude name="ExcessiveParameterList"/>
    <exclude name="ExcessivePublicCount"/>
    <exclude name="FinalFieldCouldBeStatic"/>
    <exclude name="GodClass"/>
    <exclude name="ImmutableField"/>
    <exclude name="LawOfDemeter"/>
    <exclude name="LogicInversion"/>
    <exclude name="LoosePackageCoupling"/>
    <exclude name="ModifiedCyclomaticComplexity"/>
    <exclude name="NcssConstructorCount"/>
    <exclude name="NcssCount"/>
    <exclude name="NcssMethodCount"/>
    <exclude name="NcssTypeCount"/>
    <exclude name="NPathComplexity"/>
    <exclude name="SignatureDeclareThrowsException"/>
    <exclude name="SimplifiedTernary"/>
    <exclude name="SimplifyBooleanAssertion"/>
    <exclude name="SimplifyBooleanExpressions"/>
    <exclude name="SimplifyBooleanReturns"/>
    <exclude name="SimplifyConditional"/>
    <exclude name="SingularField"/>
    <exclude name="StdCyclomaticComplexity"/>
    <exclude name="SwitchDensity"/>
    <exclude name="TooManyFields"/>
    <exclude name="TooManyMethods"/>
    <exclude name="UselessOverridingMethod"/>
    <exclude name="UseObjectForClearerAPI"/>
    <exclude name="UseUtilityClass"/>
</rule>

<rule ref="category/java/documentation.xml">
    <exclude name="CommentContent"/>
    <exclude name="CommentRequired"/>
    <exclude name="CommentSize"/>
    <exclude name="UncommentedEmptyConstructor"/>
    <exclude name="UncommentedEmptyMethodBody"/>
</rule>

<rule ref="category/java/errorprone.xml">
    <exclude name="AssignmentInOperand"/>
    <exclude name="AssignmentToNonFinalStatic"/>
    <exclude name="AvoidAccessibilityAlteration"/>
    <exclude name="AvoidAssertAsIdentifier"/>
    <exclude name="AvoidBranchingStatementAsLastInLoop"/>
    <exclude name="AvoidCallingFinalize"/>
    <exclude name="AvoidCatchingNPE"/>
    <exclude name="AvoidCatchingThrowable"/>
    <exclude name="AvoidDecimalLiteralsInBigDecimalConstructor"/>
    <exclude name="AvoidDuplicateLiterals"/>
    <exclude name="AvoidEnumAsIdentifier"/>
    <exclude name="AvoidFieldNameMatchingMethodName"/>
    <exclude name="AvoidFieldNameMatchingTypeName"/>
    <exclude name="AvoidInstanceofChecksInCatchClause"/>
    <exclude name="AvoidLiteralsInIfCondition"/>
    <exclude name="AvoidLosingExceptionInformation"/>
    <exclude name="AvoidMultipleUnaryOperators"/>
    <exclude name="AvoidUsingOctalValues"/>
    <exclude name="BadComparison"/>
    <exclude name="BeanMembersShouldSerialize"/>
    <exclude name="BrokenNullCheck"/>
    <exclude name="CallSuperFirst"/>
    <exclude name="CallSuperLast"/>
    <exclude name="CheckSkipResult"/>
    <exclude name="ClassCastExceptionWithToArray"/>
    <exclude name="CloneMethodMustBePublic"/>
    <exclude name="CloneMethodMustImplementCloneable"/>
    <exclude name="CloneMethodReturnTypeMustMatchClassName"/>
    <exclude name="CloneThrowsCloneNotSupportedException"/>
    <exclude name="CloseResource"/>
    <exclude name="CompareObjectsWithEquals"/>
    <exclude name="ConstructorCallsOverridableMethod"/>
    <exclude name="DataflowAnomalyAnalysis"/>
    <exclude name="DetachedTestCase"/>
    <exclude name="DoNotCallGarbageCollectionExplicitly"/>
    <exclude name="DoNotExtendJavaLangThrowable"/>
    <exclude name="DoNotHardCodeSDCard"/>
    <exclude name="DoNotTerminateVM"/>
    <exclude name="DoNotThrowExceptionInFinally"/>
    <exclude name="DontImportSun"/>
    <exclude name="DontUseFloatTypeForLoopIndices"/>
    <exclude name="EmptyCatchBlock"/>
    <exclude name="EmptyFinalizer"/>
    <exclude name="EmptyFinallyBlock"/>
    <exclude name="EmptyIfStmt"/>
    <exclude name="EmptyInitializer"/>
    <exclude name="EmptyStatementBlock"/>
    <exclude name="EmptyStatementNotInLoop"/>
    <exclude name="EmptySwitchStatements"/>
    <exclude name="EmptySynchronizedBlock"/>
    <exclude name="EmptyTryBlock"/>
    <exclude name="EmptyWhileStmt"/>
    <exclude name="EqualsNull"/>
    <exclude name="FinalizeDoesNotCallSuperFinalize"/>
    <exclude name="FinalizeOnlyCallsSuperFinalize"/>
    <exclude name="FinalizeOverloaded"/>
    <exclude name="FinalizeShouldBeProtected"/>
    <exclude name="IdempotentOperations"/>
    <exclude name="ImportFromSamePackage"/>
    <exclude name="InstantiationToGetClass"/>
    <exclude name="InvalidLogMessageFormat"/>
    <exclude name="JumbledIncrementer"/>
    <exclude name="JUnitSpelling"/>
    <exclude name="JUnitStaticSuite"/>
    <exclude name="LoggerIsNotStaticFinal"/>
    <exclude name="MethodWithSameNameAsEnclosingClass"/>
    <exclude name="MisplacedNullCheck"/>
    <exclude name="MissingBreakInSwitch"/>
    <exclude name="MissingSerialVersionUID"/>
    <exclude name="MissingStaticMethodInNonInstantiatableClass"/>
    <exclude name="MoreThanOneLogger"/>
    <exclude name="NonCaseLabelInSwitchStatement"/>
    <exclude name="NonStaticInitializer"/>
    <exclude name="NullAssignment"/>
    <exclude name="OverrideBothEqualsAndHashcode"/>
    <exclude name="ProperCloneImplementation"/>
    <exclude name="ProperLogger"/>
    <exclude name="ReturnEmptyArrayRatherThanNull"/>
    <exclude name="ReturnFromFinallyBlock"/>
    <exclude name="SimpleDateFormatNeedsLocale"/>
    <exclude name="SingleMethodSingleton"/>
    <exclude name="SingletonClassReturningNewInstance"/>
    <exclude name="StaticEJBFieldShouldBeFinal"/>
    <exclude name="StringBufferInstantiationWithChar"/>
    <exclude name="SuspiciousEqualsMethodName"/>
    <exclude name="SuspiciousHashcodeMethodName"/>
    <exclude name="SuspiciousOctalEscape"/>
    <exclude name="TestClassWithoutTestCases"/>
    <exclude name="UnconditionalIfStatement"/>
    <exclude name="UnnecessaryBooleanAssertion"/>
    <exclude name="UnnecessaryCaseChange"/>
    <exclude name="UnnecessaryConversionTemporary"/>
    <exclude name="UnusedNullCheckInEquals"/>
    <exclude name="UseCorrectExceptionLogging"/>
    <exclude name="UseEqualsToCompareStrings"/>
    <exclude name="UselessOperationOnImmutable"/>
    <exclude name="UseLocaleWithCaseConversions"/>
    <exclude name="UseProperClassLoader"/>
</rule>


<rule ref="category/java/multithreading.xml">
    <exclude name="AvoidSynchronizedAtMethodLevel"/>
    <exclude name="AvoidThreadGroup"/>
    <exclude name="AvoidUsingVolatile"/>
    <exclude name="DoNotUseThreads"/>
    <exclude name="DontCallThreadRun"/>
    <exclude name="DoubleCheckedLocking"/>
    <exclude name="NonThreadSafeSingleton"/>
    <exclude name="UnsynchronizedStaticDateFormatter"/>
    <exclude name="UnsynchronizedStaticFormatter"/>
    <exclude name="UseConcurrentHashMap"/>
    <exclude name="UseNotifyAllInsteadOfNotify"/>
</rule>

<rule ref="category/java/performance.xml">
    <exclude name="AvoidCalendarDateCreation"/>
    <exclude name="AvoidFileStream"/>
    <exclude name="AvoidInstantiatingObjectsInLoops"/>
    <exclude name="OptimizableToArrayCall"/>
    <exclude name="RedundantFieldInitializer"/>
    <exclude name="TooFewBranchesForASwitchStatement"/>
    <exclude name="UnnecessaryWrapperObjectCreation"/>
    <exclude name="UseArrayListInsteadOfVector"/>
    <exclude name="UseArraysAsList"/>
    <exclude name="UseStringBufferForStringAppends"/>
</rule>

<rule ref="category/java/security.xml">
    <exclude name="HardCodedCryptoKey"/>
    <exclude name="InsecureCryptoIv"/>
</rule>

</ruleset><|MERGE_RESOLUTION|>--- conflicted
+++ resolved
@@ -107,11 +107,6 @@
     <exclude name="UnnecessaryConstructor"/>
     <exclude name="UnnecessaryFullyQualifiedName"/>
     <exclude name="UselessParentheses"/>
-<<<<<<< HEAD
-    <exclude name="UselessQualifiedThis"/>
-=======
-    <exclude name="UseShortArrayInitializer"/>
->>>>>>> fdf8465a
 </rule>
 
 <rule ref="category/java/design.xml">
