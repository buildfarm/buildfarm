--- conflicted
+++ resolved
@@ -287,16 +287,6 @@
     <exclude name="AvoidInstantiatingObjectsInLoops"/>
     <exclude name="OptimizableToArrayCall"/>
     <exclude name="RedundantFieldInitializer"/>
-<<<<<<< HEAD
-    <exclude name="UseIndexOfChar"/>
-    <exclude name="UseIOStreamsWithApacheCommonsFileItem"/>
-    <exclude name="UselessStringValueOf"/>
-=======
-    <exclude name="TooFewBranchesForASwitchStatement"/>
-    <exclude name="UnnecessaryWrapperObjectCreation"/>
-    <exclude name="UseArrayListInsteadOfVector"/>
-    <exclude name="UseArraysAsList"/>
->>>>>>> 576ec683
     <exclude name="UseStringBufferForStringAppends"/>
 </rule>
 
