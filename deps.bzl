--- conflicted
+++ resolved
@@ -76,15 +76,9 @@
         # Used to format proto files
         {
             "name": "com_grail_bazel_toolchain",
-<<<<<<< HEAD
-            "sha256": "54b54eedc71b93b278c44b6c056a737dc68545c6da75f63d0810676e1181f559",
-            "strip_prefix": "bazel-toolchain-76ce37e977a304acf8948eadabb82c516320e286",
-            "url": "https://github.com/grailbio/bazel-toolchain/archive/76ce37e977a304acf8948eadabb82c516320e286.tar.gz",
-=======
             "sha256": "98e9fe7bcd2035164efa948ba91ea01ccbc4f933fd19f0320c9cbc536cfe22b7",
             "strip_prefix": "bazel-toolchain-f14a8a5de8f7e98a011a52163d4855572c07a1a3",
             "url": "https://github.com/grailbio/bazel-toolchain/archive/f14a8a5de8f7e98a011a52163d4855572c07a1a3.tar.gz",
->>>>>>> a1a76a76
         },
         {
             "name": "io_bazel_rules_docker",
