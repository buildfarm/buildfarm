"""
buildfarm dependencies that can be imported into other WORKSPACE files
"""

load("@bazel_tools//tools/build_defs/repo:http.bzl", "http_archive", "http_file", "http_jar")
load("@bazel_tools//tools/build_defs/repo:utils.bzl", "maybe")

def archive_dependencies(third_party):
    return [
<<<<<<< HEAD
        {
            "name": "platforms",
            "urls": [
                "https://mirror.bazel.build/github.com/bazelbuild/platforms/releases/download/0.0.6/platforms-0.0.6.tar.gz",
                "https://github.com/bazelbuild/platforms/releases/download/0.0.6/platforms-0.0.6.tar.gz",
            ],
            "sha256": "5308fc1d8865406a49427ba24a9ab53087f17f5266a7aabbfc28823f3916e1ca",
        },
        {
            "name": "rules_jvm_external",
            "strip_prefix": "rules_jvm_external-%s" % RULES_JVM_EXTERNAL_TAG,
            "sha256": RULES_JVM_EXTERNAL_SHA,
            "url": "https://github.com/bazelbuild/rules_jvm_external/archive/%s.zip" % RULES_JVM_EXTERNAL_TAG,
        },
        {
            "name": "rules_pkg",
            "sha256": "8a298e832762eda1830597d64fe7db58178aa84cd5926d76d5b744d6558941c2",
            "url": "https://mirror.bazel.build/github.com/bazelbuild/rules_pkg/releases/download/0.7.0/rules_pkg-0.7.0.tar.gz",
        },

        # Kubernetes rules.  Useful for local development with tilt.
        {
            "name": "io_bazel_rules_k8s",
            "strip_prefix": "rules_k8s-0.7",
            "url": "https://github.com/bazelbuild/rules_k8s/archive/refs/tags/v0.7.tar.gz",
            "sha256": "ce5b9bc0926681e2e7f2147b49096f143e6cbc783e71bc1d4f36ca76b00e6f4a",
        },

=======
>>>>>>> 14810a42
        # Needed for "well-known protos" and @com_google_protobuf//:protoc.
        {
            "name": "com_google_protobuf",
            "sha256": "79082dc68d8bab2283568ce0be3982b73e19ddd647c2411d1977ca5282d2d6b3",
            "strip_prefix": "protobuf-25.0",
            "urls": ["https://github.com/protocolbuffers/protobuf/archive/v25.0.zip"],
        },
        # Needed for @grpc_java//compiler:grpc_java_plugin.
        {
            "name": "io_grpc_grpc_java",
            "sha256": "b8fb7ae4824fb5a5ae6e6fa26ffe2ad7ab48406fdeee54e8965a3b5948dd957e",
            "strip_prefix": "grpc-java-1.56.1",
            "urls": ["https://github.com/grpc/grpc-java/archive/v1.56.1.zip"],
            # Bzlmod: Waiting for https://github.com/bazelbuild/bazel-central-registry/issues/353
        },
        {
            "name": "rules_pkg",
            "sha256": "335632735e625d408870ec3e361e192e99ef7462315caa887417f4d88c4c8fb8",
            "urls": [
                "https://mirror.bazel.build/github.com/bazelbuild/rules_pkg/releases/download/0.9.0/rules_pkg-0.9.0.tar.gz",
                "https://github.com/bazelbuild/rules_pkg/releases/download/0.9.0/rules_pkg-0.9.0.tar.gz",
            ],
            # Bzlmod : Waiting for >0.9.1 for https://github.com/bazelbuild/rules_pkg/pull/766 to be released
        },

        # The APIs that we implement.
        {
            "name": "googleapis",
            "build_file": "%s:BUILD.googleapis" % third_party,
            "patch_cmds": ["find google -name 'BUILD.bazel' -type f -delete"],
            "patch_cmds_win": ["Remove-Item google -Recurse -Include *.bazel"],
            "sha256": "745cb3c2e538e33a07e2e467a15228ccbecadc1337239f6740d57a74d9cdef81",
            "strip_prefix": "googleapis-6598bb829c9e9a534be674649ffd1b4671a821f9",
            "url": "https://github.com/googleapis/googleapis/archive/6598bb829c9e9a534be674649ffd1b4671a821f9.zip",
        },
        {
            "name": "remote_apis",
            "build_file": "%s:BUILD.remote_apis" % third_party,
            "patch_args": ["-p1"],
            "patches": ["%s/remote-apis:remote-apis.patch" % third_party],
            "sha256": "743d2d5b5504029f3f825beb869ce0ec2330b647b3ee465a4f39ca82df83f8bf",
            "strip_prefix": "remote-apis-636121a32fa7b9114311374e4786597d8e7a69f3",
            "url": "https://github.com/bazelbuild/remote-apis/archive/636121a32fa7b9114311374e4786597d8e7a69f3.zip",
        },

        # Used to format proto files
        {
            "name": "com_grail_bazel_toolchain",
            "sha256": "b2d168315dd0785f170b2b306b86e577c36e812b8f8b05568f9403141f2c24dd",
            "strip_prefix": "toolchains_llvm-0.9",
<<<<<<< HEAD
            "url": "https://github.com/grailbio/bazel-toolchain/archive/refs/tags/0.9.tar.gz",
=======
            "url": "https://github.com/bazel-contrib/toolchains_llvm/archive/refs/tags/0.9.tar.gz",
>>>>>>> 14810a42
            "patch_args": ["-p1"],
            "patches": ["%s:clang_toolchain.patch" % third_party],
        },

        # Used to build release container images
        {
            "name": "io_bazel_rules_docker",
            "sha256": "b1e80761a8a8243d03ebca8845e9cc1ba6c82ce7c5179ce2b295cd36f7e394bf",
            "urls": ["https://github.com/bazelbuild/rules_docker/releases/download/v0.25.0/rules_docker-v0.25.0.tar.gz"],
            "patch_args": ["-p0"],
            "patches": ["%s:docker_go_toolchain.patch" % third_party],
        },
        # Bazel is referenced as a dependency so that buildfarm can access the linux-sandbox as a potential execution wrapper.
        {
            "name": "bazel",
            "sha256": "06d3dbcba2286d45fc6479a87ccc649055821fc6da0c3c6801e73da780068397",
            "strip_prefix": "bazel-6.0.0",
            "urls": ["https://github.com/bazelbuild/bazel/archive/refs/tags/6.0.0.tar.gz"],
            "patch_args": ["-p1"],
            "patches": ["%s/bazel:bazel_visibility.patch" % third_party],
        },
        {
            "name": "blake3",
            "sha256": "bb529ba133c0256df49139bd403c17835edbf60d2ecd6463549c6a5fe279364d",
            "build_file": "%s:BUILD.blake3" % third_party,
            "url": "https://github.com/BLAKE3-team/BLAKE3/archive/refs/tags/1.3.3.zip",
            "strip_prefix": "BLAKE3-1.3.3",
        },

        # Optional execution wrappers
        {
            "name": "skip_sleep",
            "build_file": "%s:BUILD.skip_sleep" % third_party,
            "sha256": "03980702e8e9b757df68aa26493ca4e8573770f15dd8a6684de728b9cb8549f1",
            "strip_prefix": "TARDIS-f54fa4743e67763bb1ad77039b3d15be64e2e564",
            "url": "https://github.com/Unilang/TARDIS/archive/f54fa4743e67763bb1ad77039b3d15be64e2e564.zip",
        },
    ]

def buildfarm_dependencies(repository_name = "build_buildfarm"):
    """
    Define all 3rd party archive rules for buildfarm

    Args:
      repository_name: the name of the repository
    """
    third_party = "@%s//third_party" % repository_name
    for dependency in archive_dependencies(third_party):
        params = {}
        params.update(**dependency)
        name = params.pop("name")
        maybe(http_archive, name, **params)

    # Enhanced jedis 3.2.0 containing several convenience, performance, and
    # robustness changes.
    # Notable features include:
    #   Cluster request pipelining, used for batching requests for operation
    #   monitors and CAS index.
    #   Blocking request (b* prefix) interruptibility, using client
    #   connection reset.
    #   Singleton-redis-as-cluster - support treating a non-clustered redis
    #   endpoint as a cluster of 1 node.
    # Other changes are redis version-forward treatment of spop and visibility
    # into errors in cluster unreachable and cluster retry exhaustion.
    # Details at https://github.com/werkt/jedis/releases/tag/3.2.0-594c20da20
    maybe(
        http_jar,
        "jedis",
        sha256 = "72c749c02b775c0371cfc8ebcf713032910b7c6f365d958c3c000838f43f6a65",
        urls = [
            "https://github.com/werkt/jedis/releases/download/3.2.0-594c20da20/jedis-3.2.0-594c20da20.jar",
        ],
    )

    maybe(
        http_jar,
        "opentelemetry",
        sha256 = "eccd069da36031667e5698705a6838d173d527a5affce6cc514a14da9dbf57d7",
        urls = [
            "https://github.com/open-telemetry/opentelemetry-java-instrumentation/releases/download/v1.28.0/opentelemetry-javaagent.jar",
        ],
    )

    http_file(
        name = "tini",
        sha256 = "12d20136605531b09a2c2dac02ccee85e1b874eb322ef6baf7561cd93f93c855",
        urls = ["https://github.com/krallin/tini/releases/download/v0.18.0/tini"],
    )<|MERGE_RESOLUTION|>--- conflicted
+++ resolved
@@ -7,37 +7,12 @@
 
 def archive_dependencies(third_party):
     return [
-<<<<<<< HEAD
-        {
-            "name": "platforms",
-            "urls": [
-                "https://mirror.bazel.build/github.com/bazelbuild/platforms/releases/download/0.0.6/platforms-0.0.6.tar.gz",
-                "https://github.com/bazelbuild/platforms/releases/download/0.0.6/platforms-0.0.6.tar.gz",
-            ],
-            "sha256": "5308fc1d8865406a49427ba24a9ab53087f17f5266a7aabbfc28823f3916e1ca",
-        },
-        {
-            "name": "rules_jvm_external",
-            "strip_prefix": "rules_jvm_external-%s" % RULES_JVM_EXTERNAL_TAG,
-            "sha256": RULES_JVM_EXTERNAL_SHA,
-            "url": "https://github.com/bazelbuild/rules_jvm_external/archive/%s.zip" % RULES_JVM_EXTERNAL_TAG,
-        },
         {
             "name": "rules_pkg",
             "sha256": "8a298e832762eda1830597d64fe7db58178aa84cd5926d76d5b744d6558941c2",
             "url": "https://mirror.bazel.build/github.com/bazelbuild/rules_pkg/releases/download/0.7.0/rules_pkg-0.7.0.tar.gz",
         },
 
-        # Kubernetes rules.  Useful for local development with tilt.
-        {
-            "name": "io_bazel_rules_k8s",
-            "strip_prefix": "rules_k8s-0.7",
-            "url": "https://github.com/bazelbuild/rules_k8s/archive/refs/tags/v0.7.tar.gz",
-            "sha256": "ce5b9bc0926681e2e7f2147b49096f143e6cbc783e71bc1d4f36ca76b00e6f4a",
-        },
-
-=======
->>>>>>> 14810a42
         # Needed for "well-known protos" and @com_google_protobuf//:protoc.
         {
             "name": "com_google_protobuf",
@@ -88,11 +63,7 @@
             "name": "com_grail_bazel_toolchain",
             "sha256": "b2d168315dd0785f170b2b306b86e577c36e812b8f8b05568f9403141f2c24dd",
             "strip_prefix": "toolchains_llvm-0.9",
-<<<<<<< HEAD
-            "url": "https://github.com/grailbio/bazel-toolchain/archive/refs/tags/0.9.tar.gz",
-=======
             "url": "https://github.com/bazel-contrib/toolchains_llvm/archive/refs/tags/0.9.tar.gz",
->>>>>>> 14810a42
             "patch_args": ["-p1"],
             "patches": ["%s:clang_toolchain.patch" % third_party],
         },
