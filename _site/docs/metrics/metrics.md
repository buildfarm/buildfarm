---
layout: default
title: Metrics
has_children: true
nav_order: 7
---

## Prometheus Configuration

To enable emitting of Prometheus metrics, add the following configuration to your configuration file:

```
server:
  prometheusPort: 9090
```

## Available Prometheus Metrics

**remote_invocations**

Counter for the number of invocations of the capabilities service

**expired_key**

Counter for key expirations

**execution_success**

Counter for the number of successful executions

**pre_queue_size**

Gauge of a number of items in prequeue

**cas_miss**

Counter for number of CAS misses from worker-worker

**queue_failure**

Counter for number of operations that failed to queue

**requeue_failure**

Counter for number of operations that failed to requeue

**dispatched_operations_size**

Gauge of the number of dispatched operations

**dispatched_operations_build_amount**

Gauge for the number of dispatched operations that are build actions

**dispatched_operations_test_amount**

Gauge for the number of dispatched operations that are test actions

**dispatched_operations_unknown_amount**

Gauge for the number of dispatched operations that could not be identified as build / test

**dispatched_operations_from_queue_amount**

Gauge for the number of dispatched operations that came from each queue (using "queue_name" as label)

**dispatched_operations_tools_amount**

Gauge for the number of dispatched operations by tool name (using "tool_name" as label)

**dispatched_operations_mnemonics_amount**

Gauge for the number of dispatched operations by mnemonic (using "mnemonic" as label)

**dispatched_operations_command_tools**

Gauge for the number of dispatched operations by cli tool (using "tool" as label)

**dispatched_operations_targets_amount**

Gauge for the number of dispatched operations by target (using "target" as label)

**dispatched_operations_config_amount**

Gauge for the number of dispatched operations by config (using "config" as label)

**dispatched_operations_platform_properties**

Gauge for the number of dispatched operations by platform properties (using "config" as label)

**dispatched_operations_clients_being_served**

The number of build clients currently being served

**dispatched_operations_requeued_operations_amount**

The number of dispatched operations that have been requeued

**worker_pool_size**

Gauge of the number of workers available

**queue_size**

Gauge of the size of the queue (using a queue_name label for each individual queue)

**blocked_actions_size**

Gauge of the number of blocked actions

**blocked_invocations_size**

Gauge of the number of blocked invocations

**actions**

Counter for the number of actions processed

**operations_stage_load**

Gauge for the number of operations in each stage (using a stage_name for each individual stage)

**operation_status**

Gauge for the completed operations status (using a status_code label for each individual GRPC code)

**operation_worker**

Gauge for the number of operations executed on each worker (using a worker_name label for each individual worker)

**action_results**

Counter for the number of action results

**missing_blobs**

Histogram for the number of missing blobs

**execution_slot_usage**

Gauge for the number of execution slots used on each worker

**execution_time_ms**

Histogram for the execution time on a worker (in milliseconds)

**execution_stall_time_ms**

Histogram for the execution stall time on a worker (in milliseconds)

**input_fetch_slot_usage**

Gauge for the number of input fetch slots used on each worker

**input_fetch_time_ms**

Histogram for the input fetch time on a worker (in milliseconds)

**input_fetch_stall_time_ms**

Histogram for the input fetch stall time on a worker (in milliseconds)

**queued_time_ms**

Histogram for the operation queued time (in milliseconds)

**output_upload_time_ms**

Histogram for the output upload time (in milliseconds)

**completed_operations**

Counter for the number of completed operations

**operation_poller**

Counter for the number of operations being polled

**io_bytes**

Histogram for the bytes read/written to get system I/O

**health_check**

Counter showing service restarts

**cas_size**

Total size of the worker's CAS in bytes

<<<<<<< HEAD
**cas_ttl**

Histogram for amount of time CAS entries live on L1 storage before expiration (milliseconds)
=======
**cas_ttl_s**

Histogram for amount of time CAS entries live on L1 storage before expiration (seconds)
>>>>>>> c9b65d28

**cas_entry_count**

The total number of entries in the worker's CAS

Java interceptors can be used to monitor Grpc services using Prometheus.  To enable [these metrics](https://github.com/grpc-ecosystem/java-grpc-prometheus), add the following configuration to your server:
```
server:
  grpcMetrics:
    enabled: true
    provideLatencyHistograms: false
```<|MERGE_RESOLUTION|>--- conflicted
+++ resolved
@@ -188,15 +188,9 @@
 
 Total size of the worker's CAS in bytes
 
-<<<<<<< HEAD
-**cas_ttl**
-
-Histogram for amount of time CAS entries live on L1 storage before expiration (milliseconds)
-=======
 **cas_ttl_s**
 
 Histogram for amount of time CAS entries live on L1 storage before expiration (seconds)
->>>>>>> c9b65d28
 
 **cas_entry_count**
 
