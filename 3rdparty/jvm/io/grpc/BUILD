java_library(
    name = "grpc_all",
    visibility = [
        "//visibility:public",
    ],
    exports = [
        "//external:jar/io/grpc/grpc_all",
    ],
    runtime_deps = [
        ":grpc_api",
        ":grpc_auth",
        ":grpc_context",
        ":grpc_core",
        ":grpc_netty",
        ":grpc_okhttp",
        ":grpc_protobuf",
        ":grpc_stub",
        ":grpc_testing",
    ],
)

java_library(
    name = "grpc_api",
    visibility = [
        "//visibility:public",
    ],
    exports = [
        "//external:jar/io/grpc/grpc_api",
    ],
    runtime_deps = [
        ":grpc_context",
        "//3rdparty/jvm/com/google/code/findbugs:jsr305",
        "//3rdparty/jvm/com/google/errorprone:error_prone_annotations",
        "//3rdparty/jvm/com/google/guava",
        "//3rdparty/jvm/org/codehaus/mojo:animal_sniffer_annotations",
    ],
)

java_library(
    name = "grpc_auth",
    visibility = [
        "//visibility:public",
    ],
    exports = [
        "//external:jar/io/grpc/grpc_auth",
    ],
    runtime_deps = [
        ":grpc_api",
        "//3rdparty/jvm/com/google/auth:google_auth_library_credentials",
    ],
)

java_library(
    name = "grpc_context",
    visibility = [
        "//visibility:public",
    ],
    exports = [
        "//external:jar/io/grpc/grpc_context",
    ],
)

java_library(
    name = "grpc_core",
    visibility = [
        "//visibility:public",
    ],
    exports = [
        "//external:jar/io/grpc/grpc_core",
    ],
    runtime_deps = [
<<<<<<< HEAD
        ":grpc_context",
        "//3rdparty/jvm/com/google/android:annotations",
        "//3rdparty/jvm/com/google/code/findbugs:jsr305",
=======
        ":grpc_api",
        "//3rdparty/jvm/com/google/android:annotations",
>>>>>>> c8967e22
        "//3rdparty/jvm/com/google/code/gson",
        "//3rdparty/jvm/io/opencensus:opencensus_api",
        "//3rdparty/jvm/io/opencensus:opencensus_contrib_grpc_metrics",
        "//3rdparty/jvm/io/perfmark:perfmark_api",
    ],
)

java_library(
    name = "grpc_netty",
    visibility = [
        "//visibility:public",
    ],
    exports = [
        "//external:jar/io/grpc/grpc_netty",
    ],
    runtime_deps = [
        ":grpc_core",
        "//3rdparty/jvm/io/netty:netty_codec_http2",
        "//3rdparty/jvm/io/netty:netty_handler_proxy",
    ],
)

java_library(
    name = "grpc_okhttp",
    visibility = [
        "//3rdparty/jvm:__subpackages__",
    ],
    exports = [
        "//external:jar/io/grpc/grpc_okhttp",
    ],
    runtime_deps = [
        ":grpc_core",
        "//3rdparty/jvm/com/squareup/okhttp",
        "//3rdparty/jvm/com/squareup/okio",
    ],
)

java_library(
    name = "grpc_protobuf",
    visibility = [
        "//visibility:public",
    ],
    exports = [
        "//external:jar/io/grpc/grpc_protobuf",
    ],
    runtime_deps = [
        ":grpc_api",
        ":grpc_protobuf_lite",
        "//3rdparty/jvm/com/google/api/grpc:proto_google_common_protos",
        "//3rdparty/jvm/com/google/guava",
        "//3rdparty/jvm/com/google/protobuf:protobuf_java",
    ],
)

java_library(
    name = "grpc_protobuf_lite",
    visibility = [
        "//3rdparty/jvm:__subpackages__",
    ],
    exports = [
        "//external:jar/io/grpc/grpc_protobuf_lite",
    ],
    runtime_deps = [
        ":grpc_api",
        "//3rdparty/jvm/com/google/guava",
    ],
)

java_library(
    name = "grpc_stub",
    visibility = [
        "//visibility:public",
    ],
    exports = [
        "//external:jar/io/grpc/grpc_stub",
    ],
    runtime_deps = [
        ":grpc_api",
    ],
)

java_library(
    name = "grpc_testing",
    visibility = [
        "//3rdparty/jvm:__subpackages__",
    ],
    exports = [
        "//external:jar/io/grpc/grpc_testing",
    ],
    runtime_deps = [
        ":grpc_core",
        ":grpc_stub",
        "//3rdparty/jvm/junit",
    ],
)<|MERGE_RESOLUTION|>--- conflicted
+++ resolved
@@ -69,14 +69,8 @@
         "//external:jar/io/grpc/grpc_core",
     ],
     runtime_deps = [
-<<<<<<< HEAD
-        ":grpc_context",
-        "//3rdparty/jvm/com/google/android:annotations",
-        "//3rdparty/jvm/com/google/code/findbugs:jsr305",
-=======
         ":grpc_api",
         "//3rdparty/jvm/com/google/android:annotations",
->>>>>>> c8967e22
         "//3rdparty/jvm/com/google/code/gson",
         "//3rdparty/jvm/io/opencensus:opencensus_api",
         "//3rdparty/jvm/io/opencensus:opencensus_contrib_grpc_metrics",
