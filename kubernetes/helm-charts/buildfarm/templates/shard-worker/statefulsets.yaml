apiVersion: apps/v1
kind: StatefulSet
metadata:
  name: {{ include "buildfarm.fullname" . }}-shard-worker
  labels:
    name: {{ include "buildfarm.fullname" . }}-shard-worker
    {{- include "buildfarm.labels" . | nindent 4 }}
spec:
  serviceName: {{ include "buildfarm.fullname" . }}-shard-worker
  {{- if .Values.shardWorker.autoscaling.enabled }}
  replicas: {{ .Values.shardWorker.autoscaling.minReplicas }}
  {{- else }}
  replicas: {{ .Values.shardWorker.replicaCount }}
  {{- end }}
  selector:
    matchLabels:
      name: {{ include "buildfarm.fullname" . }}-shard-worker
      {{- include "buildfarm.selectorLabels" . | nindent 6 }}
  template:
    metadata:
      annotations:
        checksum/worker-config: {{ include (print $.Template.BasePath "/configmap.yaml") . | sha256sum }}
      {{- with .Values.podAnnotations }}
        {{- toYaml . | nindent 8 }}
      {{- end }}
      labels:
        name: {{ include "buildfarm.fullname" . }}-shard-worker
        {{- include "buildfarm.selectorLabels" . | nindent 8 }}
    spec:
      {{- with .Values.imagePullSecrets }}
      imagePullSecrets:
        {{- toYaml . | nindent 8 }}
      {{- end }}
      serviceAccountName: {{ include "buildfarm.serviceAccountName" . }}
      securityContext:
        {{- toYaml .Values.podSecurityContext | nindent 8 }}
      containers:
        - name: buildfarm-worker
          image: "{{ .Values.shardWorker.image.repository }}:{{ .Values.shardWorker.image.tag | default .Chart.AppVersion }}"
          imagePullPolicy: {{ .Values.shardWorker.image.pullPolicy }}
          args:
            - /config/config.yml
            - --public_name=$(POD_IP):8982
          command:
            - bash
            - /app/build_buildfarm/buildfarm-shard-worker.binary
          env:
            - name: POD_IP
              valueFrom:
                fieldRef:
                  apiVersion: v1
                  fieldPath: status.podIP
            {{- if .Values.shardWorker.extraEnv }}
            {{- toYaml .Values.shardWorker.extraEnv | nindent 12 }}
            {{- end }}
          ports:
            - containerPort: 8981
              name: "worker-comm"
            - containerPort: 9090
              name: "metrics"
          livenessProbe:
            httpGet:
              path: /
              port: metrics
          readinessProbe:
            httpGet:
              path: /
              port: metrics
          resources:
            {{- toYaml .Values.shardWorker.resources | nindent 12 }}
          volumeMounts:
            - mountPath: /config
              name: config
              readOnly: true
            - mountPath: /tmp/worker
              name: {{ include "buildfarm.fullname" . }}-shard-worker-data
<<<<<<< HEAD
          {{- with .Values.shardWorker.extraVolumeMounts }}
          {{- tpl (toYaml .) $ | nindent 12 -}}
          {{- end }}
=======
            {{- with .Values.shardWorker.extraVolumeMounts }}
            {{- tpl (toYaml .) $ | nindent 12 -}}
            {{- end }}

>>>>>>> d155c0be
      {{- with .Values.shardWorker.nodeSelector }}
      {{- tpl (toYaml .) $ | nindent 6 -}}
      {{- end }}

      {{- with .Values.shardWorker.affinity }}
      {{- tpl (toYaml .) $ | nindent 6 -}}
      {{- end }}

      {{- with .Values.shardWorker.tolerations }}
      {{- tpl (toYaml .) $ | nindent 6 -}}
      {{- end }}
      volumes:
        - configMap:
            defaultMode: 420
            name: {{ include "buildfarm.fullname" . }}-config
          name: config
        {{- with .Values.shardWorker.extraVolumes }}
        {{- tpl (toYaml .) $ | nindent 8 }}
        {{- end }}
  volumeClaimTemplates:
    - metadata:
        name: {{ include "buildfarm.fullname" . }}-shard-worker-data
      spec:
        accessModes: ["ReadWriteOnce"]
        {{- with .Values.shardWorker.storage.class }}
        storageClassName: "{{ . }}"
        {{- end }}
        resources:
          requests:
            storage: "{{ .Values.shardWorker.storage.size }}"<|MERGE_RESOLUTION|>--- conflicted
+++ resolved
@@ -74,16 +74,10 @@
               readOnly: true
             - mountPath: /tmp/worker
               name: {{ include "buildfarm.fullname" . }}-shard-worker-data
-<<<<<<< HEAD
           {{- with .Values.shardWorker.extraVolumeMounts }}
           {{- tpl (toYaml .) $ | nindent 12 -}}
           {{- end }}
-=======
-            {{- with .Values.shardWorker.extraVolumeMounts }}
-            {{- tpl (toYaml .) $ | nindent 12 -}}
-            {{- end }}
 
->>>>>>> d155c0be
       {{- with .Values.shardWorker.nodeSelector }}
       {{- tpl (toYaml .) $ | nindent 6 -}}
       {{- end }}
